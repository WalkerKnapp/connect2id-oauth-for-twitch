version 1.0 (2012-05-29)
    * First official release with authorisation endpoint, token endpoint, check
      ID endpoint and UserInfo endpoint support.
    * JSON Web Tokens (JWTs) support through the Nimbus-JWT library.
    * Language Tags (RFC 5646) support through the Nimbus-LangTag library.
    * JSON support through the JSON Smart library.

version 2.0 (2013-05-13)
    * Intermediary development release with Maven build, published to
      Maven Central.

version 2.1 (2013-06-06)
    * Updates the APIs to OpenID Connect Messages draft 20, OpenID Connect
      Standard draft 21, OpenID Connect Discovery draft 17 and OpenID
      Connect Registration draft 19.
    * Major refactoring of the APIs for greater simplicity.
    * Adds JUnit tests.

version 2.2 (2013-06-18)
    * Refactors dynamic OpenID Connect client registration.
    * Adds partial support of the OAuth 2.0 Dynamic Client Registration
      Protocol (draft-ietf-oauth-dyn-reg-12).
    * Optimises parsing of request parameters consisting of one or more
      tokens (scope, response type, etc).

version 2.3 (2013-06-19)
    * Renames OAuth 2.0 dynamic client registration package.
    * Adds ClientInformation.getClientMetadata() method.
    * Adds OIDCClientInformation class.

version 2.4 (2013-06-20)
    * Adds static OIDCClientInformation.parse(JSONObject) method.

version 2.5 (2013-06-22)
    * Adds support OAuth 2.0 dynamic client update.
    * Adds OpenID Connect dynamic client registration classes.

version 2.6 (2013-06-25)
    * Enforces order of preference of ACR values in OpenID Connect client
      metadata, as required by the specification.
    * Documentation and performance improvements.

version 2.7 (2013-06-26)
    * Switches Identifier generation to java.security.SecureRandom.

version 2.8 (2013-06-30)
    * Fixes serialisation and assignment bugs in ClientMetadata.
    * Switches Secret generation to java.security.SecureRandom.

version 2.9 (2013-09-17)
    * Changes the licensing terms to Apache 2.0.
    * Updates the APIs to draft-ietf-oauth-dyn-reg-14.
    * Separates the authorisation grant from the token request.
    * Refactors client authentication.
    * Numerous bug fixes and improvements.
    * Upgrades dependencies.

version 2.10 (2013-09-22)
    * Refactors OpenID Connect token response classes.
    * Adds implicit grant type constant.
    * Upgrades Nimbus JOSE+JWT dependency.

version 2.11 (2013-10-07)
    * Adds ClaimsSet.addAll and UseInfo.addAll methods.
    * Adds Audience.toSingleAudienceList method.
    * Renames ACRRequest empty check method.
    * Refactors GeneralException and extending classes.
    * Upgrades Nimbus JOSE+JWT dependency.

version 2.12 (2013-10-21)
    * Refactors ClaimsRequest resolution methods, fixes bugs that affected the
      correct parsing, serialisation and proper  ID token claims redirection.
    * Upgrades Nimbus JOSE+JWT dependency.

version 2.13 (2013-10-21)
    * Adds helper static ClaimsRequest.resolve(ResponseType, Scope,
      ClaimsRequest) method.

version 2.14 (2014-01-14)
    * Renames classes and methods in openid package to reflect terminology
      changes in the latest round of the OpenID Connect drafts.
    * Adds builder to OAuth 2.0 authorisation request and OpenID Connect
      authentication request classes.
    * Fixes fragment encoding of OpenID Connect authentication responses that
      contain an ID token.
    * Adds support for "none" response type value.
    * Fixes URL reconstruction with IPv6 address in HTTPRequest.
    * Adds short-hand methods to Scope and ResponseType classes.
    * Adds support for OpenID Connect registration parameters introduced in the
      latest round of the OpenID Connect drafts.
    * Extends JUnit tests, fixes numerous discovered bugs.

version 2.14.1 (2014-01-14)
    * Upgrades to Nimbus LangTag 1.4.

version 2.14.2 (2014-01-17)
    * Upgrades to Nimbus JOSE+JWT 2.22.1.

version 2.15 (2014-02-10)
    * Adds WWW-Authenticate response header for client error responses.
    * Refactors BearerAccessToken parsing from HTTP request.

version 2.15.1 (2014-02-11)
    * Fixes HTTPRequest.send throwing IOException on 4xx status code.

version 2.15.2 (2014-02-12)
    * Fixes content retrieval in HTTPRequest.send for HTTP 4xx errors.
    * Token error parsing supports general HTTP error codes.
    * TokenErrorResponse.toHTTPRequest can now handle null error objects.

version 2.15.3 (2014-03-08)
    * Ensures case insensitive comparison of access token types.
    * Updates the OpenID Connect specification references to the final 1.0
      release from 2014-02-25.

version 3.0 (2014-03-27)
    * Replaces java.net.URL representations with java.net.URI where URL is not
      directly required (see issues 79 and 80).

version 3.0.1 (2014-04-08)
    * Upgrades Nimbus JOSE + JWT dependency to 2.24.
    * Upgrades Apache Commons Lang dependency to 3.3.1.
    * Upgrades Apache Commons Codec dependency to 1.9.

version 3.0.2 (2014-04-23)
    * Upgrades Nimbus JOSE + JWT dependency to 2.25.

version 3.1 (2014-04-24)
    * Adds static ClientAuthenticationMethod.parse(String) method.

version 3.2 (2014-04-28)
    * Upgrades source and compile target to Java 7.
    * Fixes NullPointerException in OIDCProviderMetadata.toJSONObject() method.

version 3.3 (2014-06-10)
    * Upgrades OAuth 2.0 client registration to draft-ietf-oauth-dyn-reg-17
      and draft-ietf-oauth-dyn-reg-management-01, adds support for software
      statements.
    * Upgrades Nimbus JOSE + JWT dependency to 2.26.
    * Fixes affecting HTTP POST parameter parsing.
    * Corrects return type of AuthenticationRequest.parse(HTTPRequest)
      (issue #83).

version 3.4 (2014-07-16)
    * Upgrades OAuth 2.0 client registration to draft-ietf-oauth-dyn-reg-18 and
      draft-ietf-oauth-dyn-reg-management-02.
    * Upgrades Nimbus JOSE + JWT dependency to 2.26.1.
    * Adds TokenEncoding and ClaimsTransport enumerations.
    * Fixes ClientInformation serialisation and parsing of the
      client_secret_expires_at parameter when set to zero (issues #92 and #94).

version 3.4.1 (2014-07-21)
    * Serialises zero client_secret_expires_at as long instead of int.

version 4.0 (2014-08-24)
    * Adds support for OAuth 2.0 token revocation requests (RFC 7009).
    * Adds support for JWT bearer assertion grant.
    * Adds support for SAML 2.0 bearer assertion grant.
    * Refactors TokenRequest and AuthorizationGrant classes.
    * Adds support for HTTP request connect and read timeouts.
    * Adds support for custom parameters in AccessTokenResponse.
    * Hardens claims parsing IDTokenClaimsSet.
    * Upgrades Nimbus JOSE+JWT dependency to 3.1.1.

version 4.1 (2014-08-25)
    * Identifier implements java.io.Serializable.
    * Adds getState() and getRedirectionURI() to AuthenticationResponse
      interface.

version 4.2 (2014-08-27)
    * Modifies IDTokenClaimsSet constructor to accept ReadOnlyJWTClaimsSet
      argument (issue #99).

version 4.3 (2014-08-28)
    * Fixes GrantType.parse(String) bug that resulted in treating "implicit" as
      unsupported grant type.
    * Adds simpler TokenRequest constructors without a Scope parameter.

version 4.4 (2014-09-02)
    * Upgrades OAuth 2.0 client registration to draft-ietf-oauth-dyn-reg-20 and
      draft-ietf-oauth-dyn-reg-management-04.
    * Upgrades Nimbus JOSE+JWT dependency to 3.1.2.

version 4.4.1 (2014-09-10)
    * Prevents JSON serialisation of default OpenID Connect client registration
      "require_auth_time" values.

version 4.4.2 (2014-09-16)
    * Fixes serialisation of TokenRequest with client_secret_post client
      authentication (issue #104).

version 4.4.3 (2014-09-19)
    * Removes final from AuthorizationGrant classes.
    * Removes final from OIDCAccessTokenResponse class.

version 4.5 (2014-09-19)
    * Adds default public constructor to GrantType class, unbounds its static
      parse method.

version 4.6 (2014-11-04)
    * HTTPResponse Location header switches from URL to URI representation
      (issue #109).
    * Fixes NullPointerException in HTTPRequest.send on empty error stream
      (issue #110).
    * Adds additional information to ParseException thrown by
      HTTPResponse.ensureStatusCode.
    * Upgrades Nimbus JOSE+JWT dependency to 3.2.1.

version 4.7 (2014-11-10)
    * Adds support for OpenID Connect session logout requests.
    * Adds support for Accept HTTP request header.
    * Upgrades Apache Commons Lang dependency to 3.3.2.
    * Upgrades to Apache Commons Codec dependency to 1.10.

version 4.7.1 (2014-11-11)
    * Upgrades Nimbus JOSE+JWT dependency to 3.2.2.

version 4.8 (2014-11-20)
    * Adds new ClientCredentialsParser class.
    * Fixes OIDCClientInformation parsing of secrets with no expiration (iss
      #117).
    * Adds missing shadow methods to BearerTokenError (iss #116).
    * Upgrades Nimbus JOSE+JWT dependency to 3.4.

version 4.8.1 (2014-12-14)
    * Upgrades Nimbus JOSE+JWT dependency to 3.5.

version 4.8.2 (2015-01-12)
    * Upgrades Nimbus JOSE+JWT dependency to 3.6.

version 4.8.3 (2015-01-15)
    * Upgrades Nimbus JOSE+JWT dependency to 3.7.

version 4.8.4 (2015-02-03)
    * Renames OIDCProviderMetadata methods to match established convention.
    * Adds missing static AuthenticationRequest.parse(URI) method.

version 4.8.5 (2015-02-04)
    * Refines AuthorizationRequest.parse error reporting.
    * Refines AuthenticationRequest.parse error reporting.
    * Refines TokenRequest.parse error reporting.

version 4.9 (2015-02-18)
    * Add convenience Response.indicatesSuccess method.
    * Add convenience HTTPResponse.indicatesSuccess method.
    * Fixes UserInfoErrorResponse.parse bug.

version 4.10 (2015-02-23)
    * Adds support for session_state in OpenID Connect authentication response.

version 4.11 (2015-03-05)
    * Adds optional HTTPRequest entity body length limit to guard against DoS
      attacks.

version 4.12 (2015-03-14)
    * HTTPRequest adds support for arbitrary headers.
    * HTTPResponse adds support for arbitrary headers.

version 4.12.1 (2015-03-16)
    * Upgrades to Nimbus JOSE+JWT 3.9.2.
    * Upgrades to JSON Smart 1.3.1.

version 4.13 (2015-04-07)
    * Adds HTTPResponse.getContentAsJSONArray() method (iss #123).
    * Adds JSONArrayUtils class (iss #123).
    * Adds AccessTokenResponse.getBearerAccessToken() method (iss #124).
    * Renames JSONObjectUtils.parseJSONObject() to parse().
    * Renames JSONArrayUtils.parseJSONArray() to parse().
    * Fixes EncryptionMethod parsing in OIDCClientMetadata (iss #127).

version 4.14 (2015-07-07)
    * Adds support for response_mode authorisation request parameter (iss #53).
    * Permits redirect_uri in request_object / request_uri of OpenID Connect
      authentication request (iss #113).
    * Adds response_mode field to GeneralException.
    * Improves AuthorizationRequest.impliesCodeFlow and impliesImplicitFlow
      logic.
    * Refactors HTTP code to enable use of the SDK in web servers that are not
      servlet based (iss #133); the servlet API dependency is made optional.
    * Preserves HTTP header name case (iss #131).

version 4.14.1 (2015-07-07)
    * Restores JSONObjectUtils.parseJSONObject alias parse, marked deprecated.

version 4.14.2 (2015-07-30)
    * Fixes URL serialisation of redirect_uri with query component in OAuth 2.0
      authorisation responses and OpenID authentication responses (iss #140).

version 4.14.3 (2015-08-17)
    * Permits empty or null client_secret values (form POST) in unauthenticated
      token requests (iss #141).

version 4.15 (2015-08-18)
    * Adds HTTPRequest ability to control follow / not follow HTTP 3xx
      redirections.

version 4.16 (2015-08-26)
     * Adds static AccessTokenHash.isRequiredInIDTokenClaims and
       CodeHash.isRequiredInIDTokenClaims methods. Intended for OP to determine
       when to add c_hash and at_hash claim to ID token claims set based on
       the requested response_type (iss #144).
     * Adds convenience ClaimsRequest.parse(String) method.
     * Fixes checks in IDTokenClaimsSet.hasRequiredClaims (iss #132).
       Introduces second method parameter to indicate the issue endpoint of the
       ID token (authz endpoint / token endpoint) which is required for hybrid
       flow checks.
     * Updates specification references to RFC 7521, RFC 7522, RFC 7523, RFC
       7591 and RFC 7592.

version 5.0-alpha1 (2015-08-28)
     * Refactors OAuth 2.0 and OpenID Connect token response classes. Renames
       TokenPair class to Tokens and adds JSON serialisation and parsing
       methods. Extends Tokens with new OIDCTokens to handle ID tokens. Renames
       OIDCAccessTokenResponse class to OICTokenResponse and makes ID token
       presence mandatory. Moves token getters to Tokens / OIDCTokens class.
       Makes BearerAccessToken cast safe.
     * Makes SerializeException unchecked.
     * Upgrades to Nimbus JOSE+JWT 4.0.
     * Upgrades to Apache Commons Lang 3.4.

version 5.0-alpha2 (2015-09-02)
     * Fixes parsing of AuthorizationRequest, AuthorizationResponse,
       AuthenticationRequest and LogoutRequest URIs with URL-encoded special
       characters in the parameter values (iss #147).
     * Adds ClaimsSet.putAll(Map<String,Object) method (iss #146).

version 5.0-alpha3 (2015-09-27)
     * Closes nimbus-jose-jwt dep range exclusively to work around Ivy range
       handling (iss #148).

version 5.0-alpha4 (2015-09-29)
     * Adds extended ClientSecretJWT and PrivateKeyJWT constructors which
       provide for JWT claims set and signing (iss #150).
     * Fixes NPE in JWTAuthenticationClaimsSet.toJWTClaimsSet.

version 5.0-alpha5 (2015-09-30)
    * Adds generic framework for client authentication verification.
    * Removes Apache Commons Codec dependency, switches to Nimbus JOSE+JWT
      for BASE64 and BASE64 URL-safe encoding and decoding.

version 5.0-alpha6 (2015-10-06)
    * Fixes parsing of custom response headers in HTTPRequest.send (iss #153).

version 5.0-alpha7 (2015-10-20)
    * Factors out JWTAssertionClaimsSet into assertions.jwt package.
    * Factors out JWTAssertionClaimsSetVerifier into assertions.jwt package.
    * Adds JWTAssertionClaimsSet support for multiple audiences.
    * Adds JWTBearerGrant checks to reject unsecured JWT assertions or
      JWT assertion in a state that cannot be serialised.
    * Moves token_endpoint_auth_signing_alg field from OIDCClientMetadata to
      ClientMetadata to enable its use by generic OAuth 2.0 clients.
    * Adds HostnameVerifier and SSLSocketFactory support to HTTPRequest (iss
      #149).
    * Adds static Audience utilities.
    * Adds convenience Audience(URI) and Audience(Identifier) constructors.
    * Adds convenience Issuer(URI) and Issuer(Identifier) constructors.
    * Adds convenience ClientID(Identifier) constructor.
    * Adds Scope copy constructor.
    * Upgrades to Nimbus JOSE+JWT 4.3.
    * Fixes missing software_id copy in ClientMetadata copy constructor.
    * Fixes missing software_version copy in ClientMetadata copy constructor.

version 5.0-alpha8 (2015-10-20)
    * Caches exceptions emitted by JWTAssertionClaimsSetVerifier.
    * Caches exceptions emitted by JWTAuthenticationClaimsSetVerifier.

version 5.0-alpha9 (2015-10-30)
    * Adds GeneralException(ErrorObject) constructor.

version 5.0-alpha10 (2015-11-09)
    * Adds Audience.create(String[]) static helper.
    * Adds Audience.matchesAny(Collection<Audience>,Collection<Audience>)
      static helper.

version 5.0-alpha11 (2015-11-10)
    * Adds support for nested (JWS-signed then JWE-encrypted) JWT bearer
      assertions.

version 5.0-alpha12 (2015-11-25)
    * Implements OAuth 2.0 token introspection (RFC 7662) request and response
      classes.
    * Adds OIDCProviderMetadata support for custom (not registered) parameters.
    * Adds helper ClientMetadata.hasScopeValue method.

version 5.0-alpha13 (2015-12-02)
    * Adds IDTokenVerifier.
    * Adds JWSVerificationKeySelector for verifying JWS objects in OpenID
      Connect.
    * Adds JWEDecryptionKeySelector for decrypting JWE objects in OpenID
      Connect.
    * Adds JWKSource interface with client secret, local JWK set and remote
      JWK set implementations.
    * Moves Resource, ResourceRetriever and DefaultResourceRetriever to http
      package.
    * Creates RestrictedResourceRetriever interface which permits setting of
      HTTP connection timeout, HTTP read timeout and HTTP entity size limit.
    * Lets DefaultResourceRetriever implement RestrictedResourceRetriever.

version 5.0-alpha14 (2015-12-08)
    * Fixes cache update bug in RemoteJWKSet.
    * Simplifies JWEDecryptionKeySelector.
    * Updates ImmutableClientSecret and ImmutableJWKSet.
    * Modifies KeyConverter.toJavaKeys to include private keys.
    * Upgrades to Nimbus JOSE+JWT 4.10.

version 5.0-alpha15 (2015-12-08)
    * Adds clock skew support to IDTokenVerifier and IDTokenClaimsVerifier.

version 5.0 (2015-12-15)
    * Adds SAML 2.0 assertion package with simple factory and validator.
    * Renames IDTokenVerifier to IDTokenValidator to fix terminology and
      compliance with spec.
    * Makes IDTokenValidator ClockSkewAware.
    * Adds AccessTokenValidator (at_hash).
    * Adds AuthorizationCodeValidator (c_hash).
    * Refactors AuthenticationRequestResolver for new JWT processor framework.
    * Removes obsolete JWTDecoder interface and default implementation.
    * Adds AMR constants from draft-jones-oauth-amr-values-02.
    * AuthenticationRequest no longer parses unspecified display as default
      "page".
    * Upgrades to Nimbus JOSE+JWT 4.11.

version 5.1 (2015-12-17)
    * Lets SAML2AssertionValidator accept java.security.Key instances.

version 5.1.1 (2016-01-07)
    * Fixes NPE in SAML2AssertionValidator.validate on missing XML signature.

version 5.2 (2016-01-28)
    * Adds support for Proof Key for Code Exchange by OAuth Public Clients (RFC
      7636).
    * Adds code_challenge_methods_supported to OIDCProviderMetadata.
    * Adds public client support to TokenRevocationRequest (iss #164).
    * ClientMetadata.applyDefaults set token_endpoint_auth_method to 'none' for
      implicit authorisation grant (iss #163).
    * Overrides equals and hashCode for AuthorizationCodeGrant.
    * Overrides equals and hashCode for ResourceOwnerPasswordCredentialsGrant.
    * Overrides equals and hashCode for RefreshTokenGrant.
    * Overrides equals and hashCode for SAML2BearerGrant.
    * Fixes authorisation response JavaDocs concerning use of relative callback
      URIs (iss #162).

version 5.3 (2016-01-29)
    * Adds ClientInformation.inferType method to deduce whether a client is
      confidential or public, based on the token endpoint authentication method
      and the presence of key material.
    * Moves ClientType enum to client package.

version 5.4 (2016-01-29)
    * Restores non-PKCE AuthorizationRequest constructor.

version 5.5 (2016-02-04)
    * Adds an Actor class to represent the authorised actor in impersonation
      and delegation cases (draft-ietf-oauth-token-exchange-03).

version 5.5.1 (2016-02-14)
    * Permits unencoded equals '=' characters in parameter values passed to
      URLUtils.parseParameters (iss #169).

version 5.5.2 (2016-02-18)
    * Allows socket caching in HTTPRequest.send method.

version 5.6 (2016-04-07)
    * Adds support for custom TokenRequest parameters (iss #171).
    * Fixes key selection bug in static factory method IDTokenValidator.create
      (iss #173).
    * Adds support for OSGi bundling in pom.xml.
    * Upgrades minimal dependency to Nimbus JOSE+JWT 4.13.1.

version 5.7 (2016-04-12)
    * Switches to the new Nimbus JOSE+JWT facilities (introduced in v4.14) for
      JSON Web Key (JWK) sourcing and key selection. The classes in the
      com.nimbusds.oauth2.sdk.jose.jwk package are deprecated.
    * Adds new IDTokenValidator constructor to permit setting of a specific
      resource retriever (HTTP client) for obtaining the OpenID Connect JWK
      set.
    * Upgrades to Nimbus JOSE+JWT 4.16.

version 5.8 (2016-04-21)
    * Adds support for custom OAuth 2.0 authorization request parameters.
    * Adds support for custom OpenID Connect authentication request parameters.

version 5.8.1 (2016-04-28)
    * Removes direct dependencies on commons-lang:commons-lang:2.6 (iss #179).

version 5.8.2 (2016-05-24)
    * ServletUtils.createHTTPRequest recreates HTTP request body on
      Content-Type application/x-www-form-urlencoded if stripped by the servlet
      container (iss #184).

version 5.9 (2016-05-26)
    * Modifies the Secret class to permit empty values (empty passwords allowed
      by the HTTP basic authentication specification, see RFC 2617, section 2)
      (iss #182).
    * Switches to an alternative JCIP annotation dependency under the Apache
      License, version 2.0. The original JCIP annotation package has a Creative
      Commons which is not recommended for licensing software, see
      https://creativecommons.org/faq/ .
    * Adds Maven profile for building a Java 1.6 compatible JAR package (issue
      #183).

version 5.9.1 (2016-05-27)
    * Refactors ServletUtils.createHTTPRequest for HTTP POST and PUT requests
      with Content-Type application/x-www-form-urlencoded to construct the
      HTTPRequest entity body from ServletRequest.getParameterMap() (issue
      #186).

version 5.10 (2016-05-30)
    * Refactors the sector and pairwise subject identifier framework. Adds new
      SectorID class. Adds new AES/CBC/PKCS5Padding based encoder / decoder of
      pairwise subject identifiers. Adds new SectorIDURIValidator class.
    * Adds https schema and host checks to the OIDCClientMetadata
      sector_identifier_uri setter.
    * Adds new OIDCClientMetadata.resolveSectorID method.
    * Adds new JSONArrayUtils.toStringList method.
    * Adds new JSONArrayUtils.toURIList method.
    * Adds URI fragment check to ClientMetadata redirect_uri setters (issue
      #188).
    * Includes appropriate registration error on ParseExceptions thrown by
      ClientMetadata.parse and OIDCClientMetadata.parse to aid server-side
      error reporting.

version 5.10.1 (2016-06-16)
    * Fixes NPE in TokenIntrospectionSuccessResponse when "iss" is not
      "iat" not (pull request 12).

version 5.11 (2016-07-11)
    * Updates the OpenID AuthenticationRequest class to treat max_age=0 as
      indicating prompt to (re)authenticate the end-user (equivalent to
      prompt=login. An unspecified max_age is now denoted by -1 (previously 0).
      See OpenID Connect WG issue #993 (iss #180).
    * Refactors the com.nimbusds.oauth2.sdk.auth.verifier package to support
      private_key_jwt authentication where the OAuth 2.0 client has registered
      a remote JWK set (jwks_uri) (iss #191).
    * Nimbus JOSE+JWT v4.22 becomes the minimum dependency.

version 5.12 (2016-07-14)
    * Lets InvalidClientException extend GeneralException.

version 5.13 (2016-07-14)
    * Fixes OIDCClientMetadata default_max_age to use -1 to signify an
      unspecified value (in line with the max_age OpenID authentication request
      parameter) (iss #180).

version 5.14 (2016-08-17)
    * Adds new SecretKeyDerivation utility for deriving symmetric AES keys from
      client secrets. Required for encrypting ID tokens and UserInfo JWTs with
      a symmetric JWE algorithm. See OpenID Connect Core 1.0, section 10.2.
    * Rewrites the invalid_request_uri and invalid_request_object error
      descriptions.

version 5.15 (2016-08-19)
    * Introduces new SIVAESBasedPairwiseSubjectCodec based on SIV AES (RFC
      5297).
    * Deprecates AESBasedPairwiseSubjectCodec.

version 5.16 (2016-08-25)
    * Adds UserInfoErrorResponse support for representing general errors.
    * Upgrades minimal dependency to Nimbus JOSE+JWT 4.25.

version 5.16.1 (2016-08-26)
    * Upgrades to LangTag 1.4.1.

version 5.17 (2016-08-30)
    * OIDCProviderMetadata adds support for draft-ietf-oauth-discovery-04.
    * OIDCProviderMetadata.toJSONObject outputs members in order.
    * Adds new OrderedJSONObject utility class.

version 5.17.1 (2016-09-12)
    * Adds copyright and licence notice to source files.
    * Upgrades to Nimbus JOSE+JWT 4.26.1+
    * Upgrades to LangTag 1.4.3+

version 5.17.2 (2016-10-27)
    * Upgrades AES SIV mode lib minimal dependency to 1.1.1 (after Tim McClean
      sec audit and updates).

version 5.17.3 (2016-11-03)
    * Fixes parsing of unquoted error code in WWW-Authenticate headers (issue
      #197).

version 5.17.4 (2016-11-04)
    * Fixes missing OIDCClientMetadata override of
      ClientMetadata.toJSONObject(boolean) (iss #198).

version 5.17.5 (2016-11-06)
    * Permits parsing of null JSON object member values in client metadata.

version 5.17.6 (2016-11-06)
    * Permits parsing of null JSON object member values in OpenID provider
      metadata.

version 5.18 (2016-11-19)
    * Deprecates use of javax.mail.internet.InternetAddress (iss #195).

version 5.18.1 (2016-11-29)
    * Fixes NPE in ClientMetadata.setContacts when the argument is null.
    * Fixes NPE in ClientMetadata.getContacts when a contacts String list item
      is null.
    * Upgrades to Nimbus JOSE+JWT 4.29.

version 5.19 (2016-12-13)
    * Produces more informative parse exceptions on malformed client secret
      basic and client secret post authentication (iss #201).

version 5.19.1 (2016-12-15)
    * Includes  RFC 6749, section 2.3.1 reference in parse exceptions on
      malformed client secret basic authentication (iss #201).

version 5.19.2 (2016-12-15)
    * Appends detailed description in OAuth 2.0 error object on malformed
      client secret basic authentication (iss #201).

version 5.20 (2016-12-28)
    * Refactors the AuthorizationRequest and the AuthenticationRequest builder
      API to prevent incorrect use of the PKCE code challenge (iss #202).
    * Makes the CodeChallenge constructor private, adds static parse method to
      recreate the code challenge from a string value on the server side (iss
      #202).

version 5.21 (2017-01-18)
    * Updates TokenRequest.parse(HTTP request) to produce an invalid request
      error if multiple client authentication methods are found in the request
      (iss #203).
    * Details InvalidClientException message on bad / expired JWT claims when
      JWT authentication is verified (iss #204).

version 5.22 (2017-02-06)
    * Adds HTTPResponse.getStatusMessage and setStatusMessage methods.
    * Fixes side effect in TokenResponse.parse(JSONObject) which caused removal
      of the standard token parameters from the JSON object (iss #206).

version 5.22.1 (2017-02-17)
    * Relaxes id_token_hint requirement in RP-initiated OpenID Connect
      LogoutRequest (iss #207).

version 5.22.2 (2017-02-27)
    * Fixes parsing of client secret basic authentication with illegal
      application/x-www-form-urlencoded encoding (iss #208).

version 5.23 (2017-03-05)
    * Adds new ACRRequest.applyDefaultACRs method.
    * Adds new ensureACRSupport method.

version 5.24 (2017-03-08)
    * Adds ClaimsRequest support for resolving custom claims.

version 5.24.1 (2017-03-28)
    * Fixes NPE in ServletUtils.createHTTPRequest (iss #211).

version 5.24.2 (2017-04-02)
    * Parses JOSE algorithms in OP, client and RP metadata by reference (iss
      #212).

version 5.25 (2017-04-11)
    * Adds support for OpenID Connect Front-Channel Logout 1.0 (draft 02).
    * Adds support for OpenID Connect Back-Channel Logout 1.0 (draft 04).
    * Upgraded JSON Smart dependency to support version range from 1.3.1 to
      2.3.

version 5.26 (2017-04-26)
    * Switches to constant time comparison of
      com.nimbusds.oauth2.sdk.auth.Secret (iss #215).
    * Adds new com.nimbusds.oauth2.sdk.auth.Secret.getSHA256 method.
    * Switches to constant time SHA-256 based comparison of client_secret's in
      com.nimbusds.oauth2.sdk.auth.verifier.ClientAuthenticationVerifier (iss
      #215).
    * Upgrades minimal Nimbus JOSE+JWT dependency to 4.37.

version 5.27 (2017-06-02)
    * Adds new OIDCProviderMetadata.resolve(Issuer) methods for downloading an
      OpenID provider's metadata by using the issuer identifier as a starting
      point to resolve the configuration endpoint URL.
    * Adds new static IDTokenValidator.create(Issuer, OIDCClientInformation)
      methods for creating an ID token validator from an OpenID provider's
      issuer identifier and a Relying Party's client registration.

version 5.27.1 (2017-06-16)
    * Ensures the InputStreamReader in HTTPRequest and the deprecated
      DefaultResourceRetriever use UTF-8 as the charset at all times (iss
      #216).

version 5.28 (2017-06-20)
    * Supports all Authentication Method References (AMR) defined in RFC 8176.

version 5.29 (2017-06-29)
    * Adds copy constructor to AuthorizationRequest.Builder.
    * Adds copy constructor to AuthenticationRequest.Builder.

version 5.30 (2017-07-07)
    * Adds UserInfo support for aggregated and distributed claims.

version 5.31 (2017-07-26)
    * Adds new StateHash class to represent state hash claims (s_hash) in ID
      tokens, see Financial Services – Financial API - Part 2: Read and Write
      API Security Profile.
    * Adds StateHash getter and setter to IDTokenClaimsSet.
    * Adds new TLSClientAuthentication class for handling tls_client_auth
      client authentication, see draft-ietf-oauth-mtls-02.
    * Updates the ClientCredentialsSelector interface to support
      tls_client_auth client authentication.
    * Adds TokenIntrospectionSuccessResponse support for the cnf.x5t#S256 claim
      used for mutual TLS sender constrained access tokens, see
      draft-ietf-oauth-mtls-02.
    * Upgrades minimal Nimbus JOSE+JWT dependency to 4.40.

version 5.32 (2017-07-27)
    * Adds new StateValidator for validating the integrity of the state
      parameter in OpenID authentication requests by means of the optional
      s_hash ID token claim.

version 5.33 (2017-07-29)
    * Updates implementation of Mutual TLS Profile for OAuth 2.0 to
      draft-ietf-oauth-mtls-03.
    * Adds support for mutual_tls_sender_constrained_access_tokens
      authorisation server metadata field.
    * Adds support for mutual_tls_sender_constrained_access_tokens client
      metadata field.
    * Adds support for tls_client_auth_subject_dn client metadata field.
    * Adds support for tls_client_auth_root_dn client metadata field.

version 5.34 (2017-07-31)
    * Adds new ClientX509CertificateBindingVerifier interface for verifying
      that the subject and root issuer of a client X.509 certificate submitted
      during successful mutual TLS authentication (in tls_client_auth) match
      the registered tls_client_auth_subject_dn and tls_client_auth_root_dn
      values for the submitted client ID.
    * Extends ClientAuthenticationVerifier to support PKI-bound
      tls_client_auth.
    * Refactors TLSClientAuthentication and PublicKeyTLSClientAuthentication
      for draft-ietf-oauth-mtls-03.
    * Adds X.509 client certificate subject DN and root DN getters / setters
      to HTTPRequest.

version 5.34.1 (2017-08-02)
    * Fixes missing setting of the client_id parameter in the token request
      body when PKI bound or public key bound TLS client authentication is
      used.

version 5.34.2 (2017-08-02)
    * Fixes bug in PublicKeyTLSClientAuthentication(ClientID,X509Certificate)
      constructor.

version 5.35 (2017-08-16)
    * Adds shorthand ClientMetadata.getRedirectionURI method for getting a
      single redirection URI.

version 5.36 (2017-08-29)
    * Removes tls_client_auth_root_dn OAuth 2.0 client registration parameter
      (in anticipation of draft-ietf-oauth-mtls-04).
    * Upgrades minimal Nimbus JOSE+JWT dependency to 5.0+.

version 5.36.1 (2017-10-03)
    * Updates JavaDocs to state that the AuthorizationErrorResponse and the
      AuthenticationErrorResponse classes are intended only for error
      conditions which are allowed to be relayed back to the requesting OAuth
      2.0 client / OpenID relying party (iss #222).

version 5.37 (2017-10-07)
    * Adds HTTPMessage.getClientIPAddress and setClientIPAddress methods.
    * ServletUtils.createHTTPRequest extracts the client IP address from the
      ServletRequest.getRemoteAddr method.

version 5.38 (2017-10-09)
    * Adds new ResponseType.impliesHybridFlow method to check if a given
      response_type implies an OpenID Connect hybrid flow.
    * Fixes ResponseType.impliesImplicitFlow for OpenID Connect response types
      (iss #220).

version 5.39 (2017-10-29)
    * Updates self-signed TLS / X.509 certificate client authentication to
      draft-ietf-oauth-mtls-04.
    * Fixes AuthenticationRequest.parse to throw a ParseException instead of an
      IllegalArgument exception if the parsed hybrid request is missing the
      required "nonce" parameter (iss #225).

version 5.40 (2017-10-30)
    * ClientMetadata overrides toString to return a JSON object string
      representation of itself.
    * OIDCProviderMetadata overrides toString to return a JSON object string
      representation of itself.

version 5.41 (2017-11-06)
    * Adds BearerAccessToken.parse(Map<String,String>) method for pasing
      bearer access tokens from query and form parameters.
    * Improves the exception message on missing access token parameter in
      BearerAccessToken.parse(<String,String>).

version 5.41.1 (2017-11-09)
    * Adds detailed "error_description" on OAuth 2.0 grant parsing errors.

version 5.42 (2017-12-18)
    * Adds ACRRequest.ensureACRSupport(AuthenticationRequest, List<ACR>),
      deprecates ACRRequest.ensureACRSupport(AuthenticationRequest,
      OIDCProviderMetadata).

version 5.43 (2017-12-19)
    * JWTAssertionDetailsVerifier overrides verify(JWTClaimsSet,
      SecurityContext) instead of verify(JWTClaimsSet) which may cause claims
      verification to be missed by the DefaultJWTProcessor.

version 5.44 (2017-12-25)
    * Adds AuthorizationResponse.toSuccessResponse() and toErrorResponse()
    * Adds AuthenticationResponse.toSuccessResponse() and toErrorResponse()
      methods.
    * Adds TokenResponse.toSuccessResponse() and toErrorResponse() methods.
    * Adds OIDCTokenResponse.toSuccessResponse() method.
    * Adds UserInfoResponse.toSuccessResponse() and toErrorResponse() methods.
    * Adds ClientRegistrationResponse.toSuccessResponse() and toErrorResponse()
      methods.

version 5.45 (2018-01-01)
    * Adds new OIDCProviderConfigurationRequest class for representing OpenID
      OpenID provider configuration requests.
    * Adds URIUtils.removeTrailingSlash(URI) method.
    * Upgrades to org.apache.commons:commons-lang3:3.7.

version 5.46 (2018-02-04)
    * Updates the SDK to draft-ietf-oauth-mtls-07.
    * Adds new X509CertificateConfirmation class for use in mutual TLS client
      client authentication and certificate-bound access tokens.

version 5.47 (2018-02-04)
    * Adds X509CertificateConfirmation.toJWTClaim method.

version 5.48 (2018-02-09)
    * Adds TokenIntrospectionSuccessResponse.Builder copy constructor.
    * Adds TokenIntrospectionSuccessResponse.getParameters method.
    * Adds TokenIntrospectionSuccessResponse.getStringParameter method.
    * Adds TokenIntrospectionSuccessResponse.getBooleanParameter method.
    * Adds TokenIntrospectionSuccessResponse.getNumberParameter method.
    * Adds TokenIntrospectionSuccessResponse.getStringListParameter method.
    * Adds TokenIntrospectionSuccessResponse.getJSONObjectParameter method.

version 5.49 (2018-02-14)
    * Adds static X509CertificateConfirmation.of(X509Certificate) method.

version 5.50 (2018-02-14)
    * Adds X509CertificateConfirmation.applyTo(JWTClaimsSet) method.
    * Adds static X509CertificateConfirmation.parse(JSONObject) method.
    * Adds static
      X509CertificateConfirmation.parseFromConfirmationJSONObject(JSONObject)
      method.

version 5.51 (2018-02-14)
    * Refactors X509CertificateConfirmation.parse(JSONObject) to avoid
      unnecessary ParseException.

version 5.52 (2018-02-14)
    * BearerAccessToken no longer final, permits extension.

version 5.53 (2018-02-20)
    * Overrides Actor.toString() with toJSONString().
    * Overrides X509CertificateConfirmation.toString() with
      toJSONObject().toJSONString().

version 5.54 (2018-02-23)
    * Updates TokenIntrospectionSuccessResponse to use new
      X509CertificateConfirmation, deprecates old methods.

version 5.55 (2018-03-03)
    * Updates KeyConverter to reflect AsymmetricJWK interface name change in
      Nimbus JOSE+JWT 5.5 (iss #235).

version 5.56 (2018-03-05)
    * Adds UserInfo.getIssuer() and setIssuer(Issuer) methods.
    * Adds UserInfo.getAudience(), setAudience(Audience), and
      setAudience(List<Audience>) methods.
    * Updates the constructor of BearerTokenError to reject error code, error
      description and scope arguments with invalid characters. See RFC 6750,
      section 3.
    * Updates BearerTokenError parsing of WWW-Authenticate to ignore invalid
      error_uri parameters (the URI syntax exception is swallowed).
    * Fixes parsing in BearerTokenError of WWW-Authenticate headers with
      escaped double quotes in the realm parameter.
    * Updates PairwiseSubjectCodec.decode to return Map.Entry instead of Pair
      (breaking change) (iss #231).
    * Removes Apache Commons Lang 3 dependency (iss #231).
    * Removes Apache Commons Collections 4 dependency (iss #232).
    * Bumps Nimbus JOSE+JWT dependency to 5.5+.

version 5.57 (2018-03-22)
    * Adds new URIUtils.stripQueryString method.
    * Fixes AuthorizationRequest and AuthenticationRequest serialisation of
      query parameters in the authorisation endpoint URI (iss #237).

version 5.58 (2018-04-22)
    * Adds new AuthorizationServerMetadata class for representing OAuth 2.0
      Authorisation Server (AS) metadata, see draft-ietf-oauth-discovery-10
      (iss #166).

version 5.59 (2018-04-22)
    * Refactors ACRRequest to enable ACR support checks with OAuth 2.0
      authorisation servers in addition to OpenID providers.

version 5.60 (2018-04-22)
    * Refactors ACRRequest.resolve to accept plain OAuth 2.0 authorisation
      requests.

version 5.61 (2018-04-24)
    * Updates the ClaimsRequest.resolve methods to support plain OAuth 2.0
      authorisation requests.

version 5.62 (2018-05-14)
    * Updates ClientMetadata for draft-ietf-oauth-mtls-08 where the
      mutual_tls_sender_constrained_access_tokens metadata field is renamed to
      tls_client_certificate_bound_access_tokens. Introduces new getter and
      setter, deprecates the old ones (iss #244).
    * Updates AuthorizationServerMetadata for draft-ietf-oauth-mtls-08 where
      the mutual_tls_sender_constrained_access_tokens metadata field is renamed
      to tls_client_certificate_bound_access_tokens. Introduces new getter and
      setter, deprecates the old ones (iss #244).
    * Allows OpenID Connect token responses without an ID token, which may
      occur in token responses to a refresh token grant where the OpenID
      Provider may not issue an ID token (iss #243).

version 5.63 (2018-07-05)
    * Fixes missing default setting of token_endpoint_auth_methods_supported to
      [ "client_secret_basic" ] in AuthorizationServerMetadata.applyDefaults
      (iss #248).
    * Updates reference to OAuth 2.0 Authorization Server Metadata (RFC 8414).

version 5.64 (2018-07-13)
    * Adds Java 6, 7, 8 and 10 build profiles (iss #247).

version 5.64.1 (2018-07-16)
    * Previous release signed with expired GPG key, repeat release with new
      GPG key.

version 5.64.2 (2018-07-18)
    * Fixes pom.xml to include JAR classifies for new build profiles.

version 5.64.3 (2018-08-07)
    * Updates javax Mail API dependency to 1.6.1 (iss #251).

version 5.64.4 (2018-08-20)
    * Removes redundant javax.mail:javax.mail-api:1.6.1 dependency, API
      definition is included in the com.sun.mail:javax.mail implementation (iss
      #253).
    * Fixes jdk6, jdk8 and jdk10 releases (iss #250).

version 6.0 (2018-09-02)
    * Adds experimental support for Resource Indicators for OAuth 2.0
      (draft-ietf-oauth-resource-indicators-00).
    * Adds experimental support for OAuth 2.0 Incremental Authorization
      (draft-ietf-oauth-incremental-authz-00).
    * Updates AuthorizationRequest and AuthenticationRequest to support
      multi-valued query parameters (breaking change).
    * Updates the AuthorizationResponse classes to support multi-valued
      parameters (breaking change).
    * Updates TokenRequest to support multi-valued parameters in the request
      body (breaking change).
    * Updates the AuthorizationGrant classes to support multi-valued parameters
      in the request body (breaking change).
    * Updates HTTPRequest to support multi-valued parameters in the query and
      body (breaking change).
    * Switches com.nimbusds.openid.connect.sdk.op.AuthenticationRequestResolver
      to com.nimbusds.jose.util.ResourceRetriever (breaking change).
    * Updates HTTPRequest and HTTPResponse to support multi-valued HTTP headers
      (breaking change) (iss #252).
    * Removes deprecated com.nimbusds.oauth2.sdk.http.Resource class.
    * Removes deprecated com.nimbusds.oauth2.sdk.http.ResourceRetriever
      interface.
    * Removes deprecated
      com.nimbusds.oauth2.sdk.http.RestrictedResourceRetriever interface.
    * Removes deprecated
      com.nimbusds.oauth2.sdk.http.AbstractRestrictedResourceRetriever class.
    * Removes deprecated
      com.nimbusds.oauth2.sdk.http.DefaultResourceRetriever class.
    * Removes deprecated com.nimbusds.oauth2.sdk.jose.jwk.JWKSource interface.
    * Removes deprecated com.nimbusds.oauth2.sdk.jose.jwk.AbstractJWKSource
      class.
    * Removes deprecated com.nimbusds.oauth2.sdk.jose.jwk.ImmutableJWKSet
      class.
    * Removes deprecated com.nimbusds.oauth2.sdk.jose.jwk.ImmutableClientSecret
      class.
    * Removes deprecated com.nimbusds.oauth2.sdk.jose.jwk.RemoteJWKSet class.
    * Removes deprecated com.nimbusds.oauth2.sdk.jose.jwk.AbstractJWKSelector
      class.
    * Removes deprecated
      com.nimbusds.oauth2.sdk.jose.jwk.JWSVerificationKeySelector class.
    * Removes deprecated
      com.nimbusds.oauth2.sdk.jose.jwk.JWEDecryptionKeySelector class.
    * Removes deprecated com.nimbusds.oauth2.sdk.jose.jwk.KeyConverter class.
    * Removes deprecated
      com.nimbusds.openid.connect.sdk.id.AESBasedPairwiseSubjectCodec class.
    * Upgrades optional OpenSAML dependency to 3.0+ (breaking change for all
      OpenSAML APIs).
    * Updates Nimbus JOSE+JWT to 6.0.1 with Ed25519 and X25519 support.

version 6.0.1 (2018-09-04)
    * Optimises ServletUtils.createHTTPRequest.

version 6.1 (2018-10-22)
    * Adds TokenIntrospectionResponse.toSuccessResponse and toErrorResponse
      helper methods.
    * Updates tests for Nimbus JOSE+JWT 6.1.

version 6.1.1 (2018-10-29)
    * Fixes HTTPRequest.send to properly handle multi-valued headers introduced
      in 6.0 (iss #252).

version 6.2 (2018-11-14)
    * Adds support for Financial-grade API: JWT Secured Authorization Response
      Mode for OAuth 2.0 (JARM), version 2018-11-17. Adds new "query.jwt",
      "fragment.jwt", "form_post.jwt" and "jwt" response_mode constants to the
      ResponseMode class. Extends the AuthorizationServerMetadata classes to
      support advertising of JARM support. Extends the ClientMetadata classes
      to enable registration of JARM parameters. Updates the OAuth 2.0
      AuthorisationResponse classes to support the new "response" parameter for
      JWT-secured responses and their parsing, together with validation. Adds
      new JARMValidator class for validating received OAuth 2.0 authorisation
      responses that are JWT-secured. Adds a new JWTUtils utility class.
    * Adds new static AuthenticationResponseParser.parse(HTTPRequest) method
      for parsing OpenID Connect authentication responses from the a HTTP
      request received at the client redirection (callback) URI. Applies to the
      query, fragment and form_post response modes.
    * Adds new HTTPRequest.getURI method.
    * Removes the self-signed certificate check from the
      ClientAuthenticationVerifier for self_signed_tls_client_auth to enable
      Certificate Authority (CA) signed certificates with registered public key
      (JWK) to pass. Previously only strictly self-signed certificates were
      accepted.
    * Adds X509CertificateUtils.publicKeyMatches(X509Certificate,PublicKey)
      method.

version 6.3 (2018-12-12)
    * Adds new JSONObjectUtils.getJSONObject method accepting default values.
    * Adds new JSONObjectUtils.getStringSet method accepting default values.

version 6.4 (2018-12-15)
    * Adds new JSONObjectUtils.getBoolean method accepting default values.
    * Adds new JSONObjectUtils.getInt method accepting default values.
    * Adds new JSONObjectUtils.getLong method accepting default values.
    * Adds new JSONObjectUtils.getFloat method accepting default values.
    * Adds new JSONObjectUtils.getDouble method accepting default values.
    * Adds new JSONObjectUtils.getNumber method accepting default values.
    * Adds new JSONObjectUtils.getString method accepting default values.
    * Adds new JSONObjectUtils.getEnum method accepting default values.
    * Adds new JSONObjectUtils.getURI method accepting default values.
    * Adds new JSONObjectUtils.getList method accepting default values.
    * Adds new JSONObjectUtils.getStringArray method accepting default values.
    * Adds new JSONObjectUtils.getStringList method accepting default values.

version 6.5 (2018-12-15)
    * Updates the JSONObjectUtils.getXXX with default value to return the
      default value also when a key is found, but its value is null.

version 6.6 (2019-03-19)
    * Adds new com.nimbusds.oauth2.sdk.device package implementing the OAuth
      2.0 Device Authorization Grant (draft-ietf-oauth-device-flow-15).

version 6.6.1 (2019-03-26)
    * Method naming convention fixes in DeviceAuthorizationSuccessResponse.

version 6.7 (2019-03-12)
    * Adds new static IDTokenClaimsSet.parse(net.minidev.json.JSONObject)
      method.

version 6.8 (2019-03-13)
    * Adds new Tokens.toOIDCTokens() method.

version 6.9 (2019-04-23)
    * Adds RequestObjectPOSTRequest, RequestObjectPOSTResponse,
      RequestObjectPOSTSuccessResponse and RequestObjectPOSTErrorResponse for
      dealing with the request object endpoint, as specified in Financial-grade
      API - Part 2: Read and Write API Security Profile, section 7.
    * Adds support for the request_object_endpoint parameter in
      AuthorizationServerMetadata, as defined in Financial-grade API - Part 2:
      Read and Write API Security Profile, section 7.
    * The default value for the AuthorizationServerMetadata field
      request_uri_parameter_supported must be false (whereas it's true for
      OIDCProviderMetadata) (iss #264).
    * Adds new AuthorizationRequest.toJWTClaimsSet() method for returning a
      JSON Web Token (JWT) claims set representation for an OAuth 2.0
      authorisation / OpenID authentication request. Intended for creating
      request objects.
    * Renames TLSClientAuthentication to PKITLSClientAuthentication and
      AbstractTLSClientAuthentication to TLSClientAuthentication.

version 6.10 (2019-05-10)
    * Adds support for The OAuth 2.0 Authorization Framework: JWT Secured
      Authorization Request (JAR) (draft-ietf-oauth-jwsreq-17)
    * Adds new static ResponseMode.resolve method with heuristics to determine
      the requested response mode based on the response_mode and response_type
      parameters.

version 6.11 (2019-05-12)
    * Moves JAR fields from OIDCClientMetadata to ClientMetadata.

version 6.12 (2019-05-13)
    * Moves JAR error codes from OIDCError to OAuth2Error.

version 6.13 (2019-05-15)
    * Adds unmet_authentication_requirements OpenID Connect error code
      specified in OpenID Connect Core Unmet Authentication Requirements 1.0.

version 6.14 (2019-07-18)
    * Updates mTLS support to draft-ietf-oauth-mtls-15.
    * Adds support for new tls_client_auth tls_client_auth_san_dns,
      tls_client_auth_san_uri, tls_client_auth_san_ip and
      tls_client_auth_san_email client metadata parameters.
    * Updates and refactors AuthorizationServerMetadata for
      mtls_endpoint_aliases.
    * Updates PKITLSClientAuthentication to utilise the entire X.509
      certificate.
    * Deprecates ClientX509CertificateBindingVerifier for a new
      PKIClientX509CertificateBindingVerifier interface.
    * Fixes detection of SelfSignedTLSClientAuthentication. Self-signed TLS is
      now chosen with the subject DN matches the root DN. When the PKI method
      is used, the request will have a certificate, but its root DN will be
      null (or at least not equal to the subject DN).

version 6.15 (2019-10-10)
    * Adds "phr" and "phrh" ACR constants from OpenID Connect Extended
      Authentication Profile (EAP) ACR Values 1.0 - draft 00.
    * Adds new static AuthorizationServerMetadata.resolveURL method.
    * Adds new static OIDCProviderMetadata.resolveURL method.
    * Makes the OpenID Connect "prompt" parameter available to plain OAuth 2.0
      requests by pulling it up from AuthenticationRequest to
      AuthorizationRequest.
    * Updates ClaimsRequest to support additional information for a claim.
    * Simplifies ClientAuthentication.parse for self_signed_tls_client_auth to
      not require the issuer DN and subject DN HTTP request metadata / TLS
      headers to be set (iss #272).
    * Bumps Nimbus JOSE+JWT to min 7.9.

version 6.16 (2019-10-10)
    * Pulls client X509Certificate field up to TLSClientAuthentication.

version 6.16.1 (2019-10-11)
    * Reverts behaviour of ClaimsRequest.resolve with custom claims map to
      6.14, custom scope value to claim names expansions always resolved as
      voluntary claims with no additional information (iss #273).

version 6.16.2 (2019-10-12)
    * Fixes ClientAuthentication.parse(HTTPRequest) to return no client
      authentication if a client X.509 certificate is present but no client_id
      parameter. Intended to fix TokenIntrospectionRequest.parse(HTTPRequest)
      with mTLS bearer token as authorisation. Bug introduced in 6.14 (iss
      #274).

version 6.16.3 (2019-10-21)
    * Bumps Nimbus JOSE+JWT to min 8.2 to support ID token "typ" validation
      (iss #275).
    * Fixes BearerAccessToken.parse to not throw ParseException instances with
      messages which include illegal characters according to RFC 6750, section
      3 (iss #276).

version 6.16.4 (2019-10-21)
    * ClientInformationResponse.toHTTPResponse must return HTTP 201 (iss #277).

version 6.16.5 (2019-10-24)
    * Fixes BearerAccessToken.parse(String) to not throw ParseException
      instances with messages which include illegal characters according to RFC
      6750, section 3 (iss #276).

version 6.17 (2019-10-25)
    * Adds support for OAuth 2.0 Pushed Authorization Requests
      (draft-lodderstedt-oauth-par-00), see PushedAuthorizationRequest,
      PushedAuthorizationResponse, PushedAuthorizationSuccessResponse,
      PushedAuthorizationSuccessResponse and
      AuthorizationServerEndpointMetadata classes.
    * Deprecates RequestObjectPOST classes.
    * Updates ErrorObject to support URL-encoded parameters.
    * Adds new AuthenticationRequestDetector utility.

version 6.17.1 (2019-10-27)
    * Updates PushedAuthorizationResponse.parse to treat HTTP status code 200
      as success (in addition to HTTP 201 Created) (iss #279).

<<<<<<< HEAD
version 6.18 (2019-11-03)
    * Updates OAuth 2.0 Pushed Authorization Requests support to
      draft-lodderstedt-oauth-par-01.

version 6.18.1 (2019-11-18)
    * Allow scope=null in access token response (iss #281).

version 6.18.2 (2019-11-30)
    * Adds new parameter to the ClientInformationResponse constructor to
      indicate if the response is for a new client (HTTP status 201) or for a
      retrieved or updated client (HTTP status 200) (iss #282).
=======
version 6.18 (2019-12-04)
    * Updates OIDCProviderMetadata to support OpenID Connect for Identity
      Assurance 1.0 - 08.
    * Adds new DateWithTimeZoneOffset utility class with support for ISO 8601
      formatting and parsing.
    * Adds new SimpleDate utility class with support for ISO 8601 formatting
      and parsing.
>>>>>>> 67382138
<|MERGE_RESOLUTION|>--- conflicted
+++ resolved
@@ -1169,7 +1169,6 @@
     * Updates PushedAuthorizationResponse.parse to treat HTTP status code 200
       as success (in addition to HTTP 201 Created) (iss #279).
 
-<<<<<<< HEAD
 version 6.18 (2019-11-03)
     * Updates OAuth 2.0 Pushed Authorization Requests support to
       draft-lodderstedt-oauth-par-01.
@@ -1181,12 +1180,19 @@
     * Adds new parameter to the ClientInformationResponse constructor to
       indicate if the response is for a new client (HTTP status 201) or for a
       retrieved or updated client (HTTP status 200) (iss #282).
-=======
-version 6.18 (2019-12-04)
+
+version 6.19 (2019-12-04)
     * Updates OIDCProviderMetadata to support OpenID Connect for Identity
       Assurance 1.0 - 08.
     * Adds new DateWithTimeZoneOffset utility class with support for ISO 8601
       formatting and parsing.
     * Adds new SimpleDate utility class with support for ISO 8601 formatting
       and parsing.
->>>>>>> 67382138
+    * Adds new secevent.sdk.claims package and TXN claim.
+    * Adds new com.nimbusds.openid.connect.sdk.assurance package implementing
+      the claims and the verified_claims object from OpenID Connect for Identity
+      Assurance 1.0 - 08.
+    * Updates UserInfo to support OpenID Connect for Identity Assurance 1.0 -
+      08.
+    * Factors out a PersonClaims class with common claim getters and setters
+      for UserInfo and the claims used in a VerifiedClaimsSet.