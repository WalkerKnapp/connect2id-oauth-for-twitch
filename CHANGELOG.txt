version 1.0 (2012-05-29)
    * First official release with authorisation endpoint, token endpoint, check
      ID endpoint and UserInfo endpoint support.
    * JSON Web Tokens (JWTs) support through the Nimbus-JWT library.
    * Language Tags (RFC 5646) support through the Nimbus-LangTag library.
    * JSON support through the JSON Smart library.

version 2.0 (2013-05-13)
    * Intermediary development release with Maven build, published to
      Maven Central.

version 2.1 (2013-06-06)
    * Updates the APIs to OpenID Connect Messages draft 20, OpenID Connect
      Standard draft 21, OpenID Connect Discovery draft 17 and OpenID
      Connect Registration draft 19.
    * Major refactoring of the APIs for greater simplicity.
    * Adds JUnit tests.

version 2.2 (2013-06-18)
    * Refactors dynamic OpenID Connect client registration.
    * Adds partial support of the OAuth 2.0 Dynamic Client Registration
      Protocol (draft-ietf-oauth-dyn-reg-12).
    * Optimises parsing of request parameters consisting of one or more
      tokens (scope, response type, etc).

version 2.3 (2013-06-19)
    * Renames OAuth 2.0 dynamic client registration package.
    * Adds ClientInformation.getClientMetadata() method.
    * Adds OIDCClientInformation class.

version 2.4 (2013-06-20)
    * Adds static OIDCClientInformation.parse(JSONObject) method.

version 2.5 (2013-06-22)
    * Adds support OAuth 2.0 dynamic client update.
    * Adds OpenID Connect dynamic client registration classes.

version 2.6 (2013-06-25)
    * Enforces order of preference of ACR values in OpenID Connect client
      metadata, as required by the specification.
    * Documentation and performance improvements.

version 2.7 (2013-06-26)
    * Switches Identifier generation to java.security.SecureRandom.

version 2.8 (2013-06-30)
    * Fixes serialisation and assignment bugs in ClientMetadata.
    * Switches Secret generation to java.security.SecureRandom.

version 2.9 (2013-09-17)
    * Changes the licensing terms to Apache 2.0.
    * Updates the APIs to draft-ietf-oauth-dyn-reg-14.
    * Separates the authorisation grant from the token request.
    * Refactors client authentication.
    * Numerous bug fixes and improvements.
    * Upgrades dependencies.

version 2.10 (2013-09-22)
    * Refactors OpenID Connect token response classes.
    * Adds implicit grant type constant.
    * Upgrades Nimbus JOSE+JWT dependency.

version 2.11 (2013-10-07)
    * Adds ClaimsSet.addAll and UseInfo.addAll methods.
    * Adds Audience.toSingleAudienceList method.
    * Renames ACRRequest empty check method.
    * Refactors GeneralException and extending classes.
    * Upgrades Nimbus JOSE+JWT dependency.

version 2.12 (2013-10-21)
    * Refactors ClaimsRequest resolution methods, fixes bugs that affected the
      correct parsing, serialisation and proper  ID token claims redirection.
    * Upgrades Nimbus JOSE+JWT dependency.

version 2.13 (2013-10-21)
    * Adds helper static ClaimsRequest.resolve(ResponseType, Scope,
      ClaimsRequest) method.

version 2.14 (2014-01-14)
    * Renames classes and methods in openid package to reflect terminology
      changes in the latest round of the OpenID Connect drafts.
    * Adds builder to OAuth 2.0 authorisation request and OpenID Connect
      authentication request classes.
    * Fixes fragment encoding of OpenID Connect authentication responses that
      contain an ID token.
    * Adds support for "none" response type value.
    * Fixes URL reconstruction with IPv6 address in HTTPRequest.
    * Adds short-hand methods to Scope and ResponseType classes.
    * Adds support for OpenID Connect registration parameters introduced in the
      latest round of the OpenID Connect drafts.
    * Extends JUnit tests, fixes numerous discovered bugs.

version 2.14.1 (2014-01-14)
    * Upgrades to Nimbus LangTag 1.4.

version 2.14.2 (2014-01-17)
    * Upgrades to Nimbus JOSE+JWT 2.22.1.

version 2.15 (2014-02-10)
    * Adds WWW-Authenticate response header for client error responses.
    * Refactors BearerAccessToken parsing from HTTP request.

version 2.15.1 (2014-02-11)
    * Fixes HTTPRequest.send throwing IOException on 4xx status code.

version 2.15.2 (2014-02-12)
    * Fixes content retrieval in HTTPRequest.send for HTTP 4xx errors.
    * Token error parsing supports general HTTP error codes.
    * TokenErrorResponse.toHTTPRequest can now handle null error objects.

version 2.15.3 (2014-03-08)
    * Ensures case insensitive comparison of access token types.
    * Updates the OpenID Connect specification references to the final 1.0
      release from 2014-02-25.

version 3.0 (2014-03-27)
    * Replaces java.net.URL representations with java.net.URI where URL is not
      directly required (see issues 79 and 80).

version 3.0.1 (2014-04-08)
    * Upgrades Nimbus JOSE + JWT dependency to 2.24.
    * Upgrades Apache Commons Lang dependency to 3.3.1.
    * Upgrades Apache Commons Codec dependency to 1.9.

version 3.0.2 (2014-04-23)
    * Upgrades Nimbus JOSE + JWT dependency to 2.25.

version 3.1 (2014-04-24)
    * Adds static ClientAuthenticationMethod.parse(String) method.

version 3.2 (2014-04-28)
    * Upgrades source and compile target to Java 7.
    * Fixes NullPointerException in OIDCProviderMetadata.toJSONObject() method.

version 3.3 (2014-06-10)
    * Upgrades OAuth 2.0 client registration to draft-ietf-oauth-dyn-reg-17
      and draft-ietf-oauth-dyn-reg-management-01, adds support for software
      statements.
    * Upgrades Nimbus JOSE + JWT dependency to 2.26.
    * Fixes affecting HTTP POST parameter parsing.
    * Corrects return type of AuthenticationRequest.parse(HTTPRequest)
      (issue #83).

version 3.4 (2014-07-16)
    * Upgrades OAuth 2.0 client registration to draft-ietf-oauth-dyn-reg-18 and
      draft-ietf-oauth-dyn-reg-management-02.
    * Upgrades Nimbus JOSE + JWT dependency to 2.26.1.
    * Adds TokenEncoding and ClaimsTransport enumerations.
    * Fixes ClientInformation serialisation and parsing of the
      client_secret_expires_at parameter when set to zero (issues #92 and #94).

version 3.4.1 (2014-07-21)
    * Serialises zero client_secret_expires_at as long instead of int.

version 4.0 (2014-08-24)
    * Adds support for OAuth 2.0 token revocation requests (RFC 7009).
    * Adds support for JWT bearer assertion grant.
    * Adds support for SAML 2.0 bearer assertion grant.
    * Refactors TokenRequest and AuthorizationGrant classes.
    * Adds support for HTTP request connect and read timeouts.
    * Adds support for custom parameters in AccessTokenResponse.
    * Hardens claims parsing IDTokenClaimsSet.
    * Upgrades Nimbus JOSE+JWT dependency to 3.1.1.

version 4.1 (2014-08-25)
    * Identifier implements java.io.Serializable.
    * Adds getState() and getRedirectionURI() to AuthenticationResponse
      interface.

version 4.2 (2014-08-27)
    * Modifies IDTokenClaimsSet constructor to accept ReadOnlyJWTClaimsSet
      argument (issue #99).

version 4.3 (2014-08-28)
    * Fixes GrantType.parse(String) bug that resulted in treating "implicit" as
      unsupported grant type.
    * Adds simpler TokenRequest constructors without a Scope parameter.

version 4.4 (2014-09-02)
    * Upgrades OAuth 2.0 client registration to draft-ietf-oauth-dyn-reg-20 and
      draft-ietf-oauth-dyn-reg-management-04.
    * Upgrades Nimbus JOSE+JWT dependency to 3.1.2.

version 4.4.1 (2014-09-10)
    * Prevents JSON serialisation of default OpenID Connect client registration
      "require_auth_time" values.

version 4.4.2 (2014-09-16)
    * Fixes serialisation of TokenRequest with client_secret_post client
      authentication (issue #104).

version 4.4.3 (2014-09-19)
    * Removes final from AuthorizationGrant classes.
    * Removes final from OIDCAccessTokenResponse class.

version 4.5 (2014-09-19)
    * Adds default public constructor to GrantType class, unbounds its static
      parse method.

version 4.6 (2014-11-04)
    * HTTPResponse Location header switches from URL to URI representation
      (issue #109).
    * Fixes NullPointerException in HTTPRequest.send on empty error stream
      (issue #110).
    * Adds additional information to ParseException thrown by
      HTTPResponse.ensureStatusCode.
    * Upgrades Nimbus JOSE+JWT dependency to 3.2.1.

version 4.7 (2014-11-10)
    * Adds support for OpenID Connect session logout requests.
    * Adds support for Accept HTTP request header.
    * Upgrades Apache Commons Lang dependency to 3.3.2.
    * Upgrades to Apache Commons Codec dependency to 1.10.

version 4.7.1 (2014-11-11)
    * Upgrades Nimbus JOSE+JWT dependency to 3.2.2.

version 4.8 (2014-11-20)
    * Adds new ClientCredentialsParser class.
    * Fixes OIDCClientInformation parsing of secrets with no expiration (iss
      #117).
    * Adds missing shadow methods to BearerTokenError (iss #116).
    * Upgrades Nimbus JOSE+JWT dependency to 3.4.

version 4.8.1 (2014-12-14)
    * Upgrades Nimbus JOSE+JWT dependency to 3.5.

version 4.8.2 (2015-01-12)
    * Upgrades Nimbus JOSE+JWT dependency to 3.6.

version 4.8.3 (2015-01-15)
    * Upgrades Nimbus JOSE+JWT dependency to 3.7.

version 4.8.4 (2015-02-03)
    * Renames OIDCProviderMetadata methods to match established convention.
    * Adds missing static AuthenticationRequest.parse(URI) method.

version 4.8.5 (2015-02-04)
    * Refines AuthorizationRequest.parse error reporting.
    * Refines AuthenticationRequest.parse error reporting.
    * Refines TokenRequest.parse error reporting.

version 4.9 (2015-02-18)
    * Add convenience Response.indicatesSuccess method.
    * Add convenience HTTPResponse.indicatesSuccess method.
    * Fixes UserInfoErrorResponse.parse bug.

version 4.10 (2015-02-23)
    * Adds support for session_state in OpenID Connect authentication response.

version 4.11 (2015-03-05)
    * Adds optional HTTPRequest entity body length limit to guard against DoS
      attacks.

version 4.12 (2015-03-14)
    * HTTPRequest adds support for arbitrary headers.
    * HTTPResponse adds support for arbitrary headers.

version 4.12.1 (2015-03-16)
    * Upgrades to Nimbus JOSE+JWT 3.9.2.
    * Upgrades to JSON Smart 1.3.1.

version 4.13 (2015-04-07)
    * Adds HTTPResponse.getContentAsJSONArray() method (iss #123).
    * Adds JSONArrayUtils class (iss #123).
    * Adds AccessTokenResponse.getBearerAccessToken() method (iss #124).
    * Renames JSONObjectUtils.parseJSONObject() to parse().
    * Renames JSONArrayUtils.parseJSONArray() to parse().
    * Fixes EncryptionMethod parsing in OIDCClientMetadata (iss #127).

version 4.14 (2015-07-07)
    * Adds support for response_mode authorisation request parameter (iss #53).
    * Permits redirect_uri in request_object / request_uri of OpenID Connect
      authentication request (iss #113).
    * Adds response_mode field to GeneralException.
    * Improves AuthorizationRequest.impliesCodeFlow and impliesImplicitFlow
      logic.
    * Refactors HTTP code to enable use of the SDK in web servers that are not
      servlet based (iss #133); the servlet API dependency is made optional.
    * Preserves HTTP header name case (iss #131).

version 4.14.1 (2015-07-07)
    * Restores JSONObjectUtils.parseJSONObject alias parse, marked deprecated.

version 4.14.2 (2015-07-30)
    * Fixes URL serialisation of redirect_uri with query component in OAuth 2.0
      authorisation responses and OpenID authentication responses (iss #140).

version 4.14.3 (2015-08-17)
    * Permits empty or null client_secret values (form POST) in unauthenticated
      token requests (iss #141).

version 4.15 (2015-08-18)
    * Adds HTTPRequest ability to control follow / not follow HTTP 3xx
      redirections.

version 4.16 (2015-08-26)
     * Adds static AccessTokenHash.isRequiredInIDTokenClaims and
       CodeHash.isRequiredInIDTokenClaims methods. Intended for OP to determine
       when to add c_hash and at_hash claim to ID token claims set based on
       the requested response_type (iss #144).
     * Adds convenience ClaimsRequest.parse(String) method.
     * Fixes checks in IDTokenClaimsSet.hasRequiredClaims (iss #132).
       Introduces second method parameter to indicate the issue endpoint of the
       ID token (authz endpoint / token endpoint) which is required for hybrid
       flow checks.
     * Updates specification references to RFC 7521, RFC 7522, RFC 7523, RFC
       7591 and RFC 7592.

version 5.0-alpha1 (2015-08-28)
     * Refactors OAuth 2.0 and OpenID Connect token response classes. Renames
       TokenPair class to Tokens and adds JSON serialisation and parsing
       methods. Extends Tokens with new OIDCTokens to handle ID tokens. Renames
       OIDCAccessTokenResponse class to OICTokenResponse and makes ID token
       presence mandatory. Moves token getters to Tokens / OIDCTokens class.
       Makes BearerAccessToken cast safe.
     * Makes SerializeException unchecked.
     * Upgrades to Nimbus JOSE+JWT 4.0.
     * Upgrades to Apache Commons Lang 3.4.

version 5.0-alpha2 (2015-09-02)
     * Fixes parsing of AuthorizationRequest, AuthorizationResponse,
       AuthenticationRequest and LogoutRequest URIs with URL-encoded special
       characters in the parameter values (iss #147).
     * Adds ClaimsSet.putAll(Map<String,Object) method (iss #146).

version 5.0-alpha3 (2015-09-27)
     * Closes nimbus-jose-jwt dep range exclusively to work around Ivy range
       handling (iss #148).

version 5.0-alpha4 (2015-09-29)
     * Adds extended ClientSecretJWT and PrivateKeyJWT constructors which
       provide for JWT claims set and signing (iss #150).
     * Fixes NPE in JWTAuthenticationClaimsSet.toJWTClaimsSet.

version 5.0-alpha5 (2015-09-30)
    * Adds generic framework for client authentication verification.
    * Removes Apache Commons Codec dependency, switches to Nimbus JOSE+JWT
      for BASE64 and BASE64 URL-safe encoding and decoding.

version 5.0-alpha6 (2015-10-06)
    * Fixes parsing of custom response headers in HTTPRequest.send (iss #153).

version 5.0-alpha7 (2015-10-20)
    * Factors out JWTAssertionClaimsSet into assertions.jwt package.
    * Factors out JWTAssertionClaimsSetVerifier into assertions.jwt package.
    * Adds JWTAssertionClaimsSet support for multiple audiences.
    * Adds JWTBearerGrant checks to reject unsecured JWT assertions or
      JWT assertion in a state that cannot be serialised.
    * Moves token_endpoint_auth_signing_alg field from OIDCClientMetadata to
      ClientMetadata to enable its use by generic OAuth 2.0 clients.
    * Adds HostnameVerifier and SSLSocketFactory support to HTTPRequest (iss
      #149).
    * Adds static Audience utilities.
    * Adds convenience Audience(URI) and Audience(Identifier) constructors.
    * Adds convenience Issuer(URI) and Issuer(Identifier) constructors.
    * Adds convenience ClientID(Identifier) constructor.
    * Adds Scope copy constructor.
    * Upgrades to Nimbus JOSE+JWT 4.3.
    * Fixes missing software_id copy in ClientMetadata copy constructor.
    * Fixes missing software_version copy in ClientMetadata copy constructor.

version 5.0-alpha8 (2015-10-20)
    * Caches exceptions emitted by JWTAssertionClaimsSetVerifier.
    * Caches exceptions emitted by JWTAuthenticationClaimsSetVerifier.

version 5.0-alpha9 (2015-10-30)
    * Adds GeneralException(ErrorObject) constructor.

version 5.0-alpha10 (2015-11-09)
    * Adds Audience.create(String[]) static helper.
    * Adds Audience.matchesAny(Collection<Audience>,Collection<Audience>)
      static helper.

version 5.0-alpha11 (2015-11-10)
    * Adds support for nested (JWS-signed then JWE-encrypted) JWT bearer
      assertions.

version 5.0-alpha12 (2015-11-25)
    * Implements OAuth 2.0 token introspection (RFC 7662) request and response
      classes.
    * Adds OIDCProviderMetadata support for custom (not registered) parameters.
    * Adds helper ClientMetadata.hasScopeValue method.

version 5.0-alpha13 (2015-12-02)
    * Adds IDTokenVerifier.
    * Adds JWSVerificationKeySelector for verifying JWS objects in OpenID
      Connect.
    * Adds JWEDecryptionKeySelector for decrypting JWE objects in OpenID
      Connect.
    * Adds JWKSource interface with client secret, local JWK set and remote
      JWK set implementations.
    * Moves Resource, ResourceRetriever and DefaultResourceRetriever to http
      package.
    * Creates RestrictedResourceRetriever interface which permits setting of
      HTTP connection timeout, HTTP read timeout and HTTP entity size limit.
    * Lets DefaultResourceRetriever implement RestrictedResourceRetriever.

version 5.0-alpha14 (2015-12-08)
    * Fixes cache update bug in RemoteJWKSet.
    * Simplifies JWEDecryptionKeySelector.
    * Updates ImmutableClientSecret and ImmutableJWKSet.
    * Modifies KeyConverter.toJavaKeys to include private keys.
    * Upgrades to Nimbus JOSE+JWT 4.10.

version 5.0-alpha15 (2015-12-08)
    * Adds clock skew support to IDTokenVerifier and IDTokenClaimsVerifier.

version 5.0 (2015-12-15)
    * Adds SAML 2.0 assertion package with simple factory and validator.
    * Renames IDTokenVerifier to IDTokenValidator to fix terminology and
      compliance with spec.
    * Makes IDTokenValidator ClockSkewAware.
    * Adds AccessTokenValidator (at_hash).
    * Adds AuthorizationCodeValidator (c_hash).
    * Refactors AuthenticationRequestResolver for new JWT processor framework.
    * Removes obsolete JWTDecoder interface and default implementation.
    * Adds AMR constants from draft-jones-oauth-amr-values-02.
    * AuthenticationRequest no longer parses unspecified display as default
      "page".
    * Upgrades to Nimbus JOSE+JWT 4.11.

version 5.1 (2015-12-17)
    * Lets SAML2AssertionValidator accept java.security.Key instances.

version 5.1.1 (2016-01-07)
    * Fixes NPE in SAML2AssertionValidator.validate on missing XML signature.

version 5.2 (2016-01-28)
    * Adds support for Proof Key for Code Exchange by OAuth Public Clients (RFC
      7636).
    * Adds code_challenge_methods_supported to OIDCProviderMetadata.
    * Adds public client support to TokenRevocationRequest (iss #164).
    * ClientMetadata.applyDefaults set token_endpoint_auth_method to 'none' for
      implicit authorisation grant (iss #163).
    * Overrides equals and hashCode for AuthorizationCodeGrant.
    * Overrides equals and hashCode for ResourceOwnerPasswordCredentialsGrant.
    * Overrides equals and hashCode for RefreshTokenGrant.
    * Overrides equals and hashCode for SAML2BearerGrant.
    * Fixes authorisation response JavaDocs concerning use of relative callback
      URIs (iss #162).

version 5.3 (2016-01-29)
    * Adds ClientInformation.inferType method to deduce whether a client is
      confidential or public, based on the token endpoint authentication method
      and the presence of key material.
    * Moves ClientType enum to client package.

version 5.4 (2016-01-29)
    * Restores non-PKCE AuthorizationRequest constructor.

version 5.5 (2016-02-04)
    * Adds an Actor class to represent the authorised actor in impersonation
      and delegation cases (draft-ietf-oauth-token-exchange-03).

version 5.5.1 (2016-02-14)
    * Permits unencoded equals '=' characters in parameter values passed to
      URLUtils.parseParameters (iss #169).

version 5.5.2 (2016-02-18)
    * Allows socket caching in HTTPRequest.send method.

version 5.6 (2016-04-07)
    * Adds support for custom TokenRequest parameters (iss #171).
    * Fixes key selection bug in static factory method IDTokenValidator.create
      (iss #173).
    * Adds support for OSGi bundling in pom.xml.
    * Upgrades minimal dependency to Nimbus JOSE+JWT 4.13.1.

version 5.7 (2016-04-12)
    * Switches to the new Nimbus JOSE+JWT facilities (introduced in v4.14) for
      JSON Web Key (JWK) sourcing and key selection. The classes in the
      com.nimbusds.oauth2.sdk.jose.jwk package are deprecated.
    * Adds new IDTokenValidator constructor to permit setting of a specific
      resource retriever (HTTP client) for obtaining the OpenID Connect JWK
      set.
    * Upgrades to Nimbus JOSE+JWT 4.16.

version 5.8 (2016-04-21)
    * Adds support for custom OAuth 2.0 authorization request parameters.
    * Adds support for custom OpenID Connect authentication request parameters.

version 5.8.1 (2016-04-28)
    * Removes direct dependencies on commons-lang:commons-lang:2.6 (iss #179).

version 5.8.2 (2016-05-24)
    * ServletUtils.createHTTPRequest recreates HTTP request body on
      Content-Type application/x-www-form-urlencoded if stripped by the servlet
      container (iss #184).

version 5.9 (2016-05-26)
    * Modifies the Secret class to permit empty values (empty passwords allowed
      by the HTTP basic authentication specification, see RFC 2617, section 2)
      (iss #182).
    * Switches to an alternative JCIP annotation dependency under the Apache
      License, version 2.0. The original JCIP annotation package has a Creative
      Commons which is not recommended for licensing software, see
      https://creativecommons.org/faq/ .
    * Adds Maven profile for building a Java 1.6 compatible JAR package (issue
      #183).

version 5.9.1 (2016-05-27)
    * Refactors ServletUtils.createHTTPRequest for HTTP POST and PUT requests
      with Content-Type application/x-www-form-urlencoded to construct the
      HTTPRequest entity body from ServletRequest.getParameterMap() (issue
      #186).

version 5.10 (2016-05-30)
    * Refactors the sector and pairwise subject identifier framework. Adds new
      SectorID class. Adds new AES/CBC/PKCS5Padding based encoder / decoder of
      pairwise subject identifiers. Adds new SectorIDURIValidator class.
    * Adds https schema and host checks to the OIDCClientMetadata
      sector_identifier_uri setter.
    * Adds new OIDCClientMetadata.resolveSectorID method.
    * Adds new JSONArrayUtils.toStringList method.
    * Adds new JSONArrayUtils.toURIList method.
    * Adds URI fragment check to ClientMetadata redirect_uri setters (issue
      #188).
    * Includes appropriate registration error on ParseExceptions thrown by
      ClientMetadata.parse and OIDCClientMetadata.parse to aid server-side
      error reporting.

version 5.10.1 (2016-06-16)
    * Fixes NPE in TokenIntrospectionSuccessResponse when "iss" is not
      "iat" not (pull request 12).

version 5.11 (2016-07-11)
    * Updates the OpenID AuthenticationRequest class to treat max_age=0 as
      indicating prompt to (re)authenticate the end-user (equivalent to
      prompt=login. An unspecified max_age is now denoted by -1 (previously 0).
      See OpenID Connect WG issue #993 (iss #180).
    * Refactors the com.nimbusds.oauth2.sdk.auth.verifier package to support
      private_key_jwt authentication where the OAuth 2.0 client has registered
      a remote JWK set (jwks_uri) (iss #191).
    * Nimbus JOSE+JWT v4.22 becomes the minimum dependency.

version 5.12 (2016-07-14)
    * Lets InvalidClientException extend GeneralException.

version 5.13 (2016-07-14)
    * Fixes OIDCClientMetadata default_max_age to use -1 to signify an
      unspecified value (in line with the max_age OpenID authentication request
      parameter) (iss #180).

version 5.14 (2016-08-17)
    * Adds new SecretKeyDerivation utility for deriving symmetric AES keys from
      client secrets. Required for encrypting ID tokens and UserInfo JWTs with
      a symmetric JWE algorithm. See OpenID Connect Core 1.0, section 10.2.
    * Rewrites the invalid_request_uri and invalid_request_object error
      descriptions.

version 5.15 (2016-08-19)
    * Introduces new SIVAESBasedPairwiseSubjectCodec based on SIV AES (RFC
      5297).
    * Deprecates AESBasedPairwiseSubjectCodec.

version 5.16 (2016-08-25)
    * Adds UserInfoErrorResponse support for representing general errors.
    * Upgrades minimal dependency to Nimbus JOSE+JWT 4.25.

version 5.16.1 (2016-08-26)
    * Upgrades to LangTag 1.4.1.

version 5.17 (2016-08-30)
    * OIDCProviderMetadata adds support for draft-ietf-oauth-discovery-04.
    * OIDCProviderMetadata.toJSONObject outputs members in order.
    * Adds new OrderedJSONObject utility class.

version 5.17.1 (2016-09-12)
    * Adds copyright and licence notice to source files.
    * Upgrades to Nimbus JOSE+JWT 4.26.1+
    * Upgrades to LangTag 1.4.3+

version 5.17.2 (2016-10-27)
    * Upgrades AES SIV mode lib minimal dependency to 1.1.1 (after Tim McClean
      sec audit and updates).

version 5.17.3 (2016-11-03)
    * Fixes parsing of unquoted error code in WWW-Authenticate headers (issue
      #197).

version 5.17.4 (2016-11-04)
    * Fixes missing OIDCClientMetadata override of
      ClientMetadata.toJSONObject(boolean) (iss #198).

version 5.17.5 (2016-11-06)
    * Permits parsing of null JSON object member values in client metadata.

version 5.17.6 (2016-11-06)
    * Permits parsing of null JSON object member values in OpenID provider
      metadata.

version 5.18 (2016-11-19)
    * Deprecates use of javax.mail.internet.InternetAddress (iss #195).

version 5.18.1 (2016-11-29)
    * Fixes NPE in ClientMetadata.setContacts when the argument is null.
    * Fixes NPE in ClientMetadata.getContacts when a contacts String list item
      is null.
    * Upgrades to Nimbus JOSE+JWT 4.29.

version 5.19 (2016-12-13)
    * Produces more informative parse exceptions on malformed client secret
      basic and client secret post authentication (iss #201).

version 5.19.1 (2016-12-15)
    * Includes  RFC 6749, section 2.3.1 reference in parse exceptions on
      malformed client secret basic authentication (iss #201).

version 5.19.2 (2016-12-15)
    * Appends detailed description in OAuth 2.0 error object on malformed
      client secret basic authentication (iss #201).

version 5.20 (2016-12-28)
    * Refactors the AuthorizationRequest and the AuthenticationRequest builder
      API to prevent incorrect use of the PKCE code challenge (iss #202).
    * Makes the CodeChallenge constructor private, adds static parse method to
      recreate the code challenge from a string value on the server side (iss
      #202).

version 5.21 (2017-01-18)
    * Updates TokenRequest.parse(HTTP request) to produce an invalid request
      error if multiple client authentication methods are found in the request
      (iss #203).
    * Details InvalidClientException message on bad / expired JWT claims when
      JWT authentication is verified (iss #204).

version 5.22 (2017-02-06)
    * Adds HTTPResponse.getStatusMessage and setStatusMessage methods.
    * Fixes side effect in TokenResponse.parse(JSONObject) which caused removal
      of the standard token parameters from the JSON object (iss #206).

version 5.22.1 (2017-02-17)
    * Relaxes id_token_hint requirement in RP-initiated OpenID Connect
      LogoutRequest (iss #207).

version 5.22.2 (2017-02-27)
    * Fixes parsing of client secret basic authentication with illegal
      application/x-www-form-urlencoded encoding (iss #208).

version 5.23 (2017-03-05)
    * Adds new ACRRequest.applyDefaultACRs method.
    * Adds new ensureACRSupport method.

version 5.24 (2017-03-08)
    * Adds ClaimsRequest support for resolving custom claims.

version 5.24.1 (2017-03-28)
    * Fixes NPE in ServletUtils.createHTTPRequest (iss #211).

version 5.24.2 (2017-04-02)
    * Parses JOSE algorithms in OP, client and RP metadata by reference (iss
      #212).

version 5.25 (2017-04-11)
    * Adds support for OpenID Connect Front-Channel Logout 1.0 (draft 02).
    * Adds support for OpenID Connect Back-Channel Logout 1.0 (draft 04).
    * Upgraded JSON Smart dependency to support version range from 1.3.1 to
      2.3.

version 5.26 (2017-04-26)
    * Switches to constant time comparison of
      com.nimbusds.oauth2.sdk.auth.Secret (iss #215).
    * Adds new com.nimbusds.oauth2.sdk.auth.Secret.getSHA256 method.
    * Switches to constant time SHA-256 based comparison of client_secret's in
      com.nimbusds.oauth2.sdk.auth.verifier.ClientAuthenticationVerifier (iss
      #215).
    * Upgrades minimal Nimbus JOSE+JWT dependency to 4.37.

version 5.27 (2017-06-02)
    * Adds new OIDCProviderMetadata.resolve(Issuer) methods for downloading an
      OpenID provider's metadata by using the issuer identifier as a starting
      point to resolve the configuration endpoint URL.
    * Adds new static IDTokenValidator.create(Issuer, OIDCClientInformation)
      methods for creating an ID token validator from an OpenID provider's
      issuer identifier and a Relying Party's client registration.

version 5.27.1 (2017-06-16)
    * Ensures the InputStreamReader in HTTPRequest and the deprecated
      DefaultResourceRetriever use UTF-8 as the charset at all times (iss
      #216).

version 5.28 (2017-06-20)
    * Supports all Authentication Method References (AMR) defined in RFC 8176.

version 5.29 (2017-06-29)
    * Adds copy constructor to AuthorizationRequest.Builder.
    * Adds copy constructor to AuthenticationRequest.Builder.

version 5.30 (2017-07-07)
    * Adds UserInfo support for aggregated and distributed claims.

version 5.31 (2017-07-26)
    * Adds new StateHash class to represent state hash claims (s_hash) in ID
      tokens, see Financial Services – Financial API - Part 2: Read and Write
      API Security Profile.
    * Adds StateHash getter and setter to IDTokenClaimsSet.
    * Adds new TLSClientAuthentication class for handling tls_client_auth
      client authentication, see draft-ietf-oauth-mtls-02.
    * Updates the ClientCredentialsSelector interface to support
      tls_client_auth client authentication.
    * Adds TokenIntrospectionSuccessResponse support for the cnf.x5t#S256 claim
      used for mutual TLS sender constrained access tokens, see
      draft-ietf-oauth-mtls-02.
    * Upgrades minimal Nimbus JOSE+JWT dependency to 4.40.

version 5.32 (2017-07-27)
    * Adds new StateValidator for validating the integrity of the state
      parameter in OpenID authentication requests by means of the optional
      s_hash ID token claim.

version 5.33 (2017-07-29)
    * Updates implementation of Mutual TLS Profile for OAuth 2.0 to
      draft-ietf-oauth-mtls-03.
    * Adds support for mutual_tls_sender_constrained_access_tokens
      authorisation server metadata field.
    * Adds support for mutual_tls_sender_constrained_access_tokens client
      metadata field.
    * Adds support for tls_client_auth_subject_dn client metadata field.
    * Adds support for tls_client_auth_root_dn client metadata field.

version 5.34 (2017-07-31)
    * Adds new ClientX509CertificateBindingVerifier interface for verifying
      that the subject and root issuer of a client X.509 certificate submitted
      during successful mutual TLS authentication (in tls_client_auth) match
      the registered tls_client_auth_subject_dn and tls_client_auth_root_dn
      values for the submitted client ID.
    * Extends ClientAuthenticationVerifier to support PKI-bound
      tls_client_auth.
    * Refactors TLSClientAuthentication and PublicKeyTLSClientAuthentication
      for draft-ietf-oauth-mtls-03.
    * Adds X.509 client certificate subject DN and root DN getters / setters
      to HTTPRequest.

version 5.34.1 (2017-08-02)
    * Fixes missing setting of the client_id parameter in the token request
      body when PKI bound or public key bound TLS client authentication is
      used.

version 5.34.2 (2017-08-02)
    * Fixes bug in PublicKeyTLSClientAuthentication(ClientID,X509Certificate)
      constructor.

version 5.35 (2017-08-16)
    * Adds shorthand ClientMetadata.getRedirectionURI method for getting a
      single redirection URI.

version 5.36 (2017-08-29)
    * Removes tls_client_auth_root_dn OAuth 2.0 client registration parameter
      (in anticipation of draft-ietf-oauth-mtls-04).
    * Upgrades minimal Nimbus JOSE+JWT dependency to 5.0+.

version 5.36.1 (2017-10-03)
    * Updates JavaDocs to state that the AuthorizationErrorResponse and the
      AuthenticationErrorResponse classes are intended only for error
      conditions which are allowed to be relayed back to the requesting OAuth
      2.0 client / OpenID relying party (iss #222).

version 5.37 (2017-10-07)
    * Adds HTTPMessage.getClientIPAddress and setClientIPAddress methods.
    * ServletUtils.createHTTPRequest extracts the client IP address from the
      ServletRequest.getRemoteAddr method.

version 5.38 (2017-10-09)
    * Adds new ResponseType.impliesHybridFlow method to check if a given
      response_type implies an OpenID Connect hybrid flow.
    * Fixes ResponseType.impliesImplicitFlow for OpenID Connect response types
      (iss #220).

version 5.39 (2017-10-29)
    * Updates self-signed TLS / X.509 certificate client authentication to
      draft-ietf-oauth-mtls-04.
    * Fixes AuthenticationRequest.parse to throw a ParseException instead of an
      IllegalArgument exception if the parsed hybrid request is missing the
      required "nonce" parameter (iss #225).

version 5.40 (2017-10-30)
    * ClientMetadata overrides toString to return a JSON object string
      representation of itself.
    * OIDCProviderMetadata overrides toString to return a JSON object string
      representation of itself.

version 5.41 (2017-11-06)
    * Adds BearerAccessToken.parse(Map<String,String>) method for pasing
      bearer access tokens from query and form parameters.
    * Improves the exception message on missing access token parameter in
      BearerAccessToken.parse(<String,String>).

version 5.41.1 (2017-11-09)
    * Adds detailed "error_description" on OAuth 2.0 grant parsing errors.

version 5.42 (2017-12-18)
    * Adds ACRRequest.ensureACRSupport(AuthenticationRequest, List<ACR>),
      deprecates ACRRequest.ensureACRSupport(AuthenticationRequest,
      OIDCProviderMetadata).

version 5.43 (2017-12-19)
    * JWTAssertionDetailsVerifier overrides verify(JWTClaimsSet,
      SecurityContext) instead of verify(JWTClaimsSet) which may cause claims
      verification to be missed by the DefaultJWTProcessor.

version 5.44 (2017-12-25)
    * Adds AuthorizationResponse.toSuccessResponse() and toErrorResponse()
    * Adds AuthenticationResponse.toSuccessResponse() and toErrorResponse()
      methods.
    * Adds TokenResponse.toSuccessResponse() and toErrorResponse() methods.
    * Adds OIDCTokenResponse.toSuccessResponse() method.
    * Adds UserInfoResponse.toSuccessResponse() and toErrorResponse() methods.
    * Adds ClientRegistrationResponse.toSuccessResponse() and toErrorResponse()
      methods.

version 5.45 (2018-01-01)
    * Adds new OIDCProviderConfigurationRequest class for representing OpenID
      OpenID provider configuration requests.
    * Adds URIUtils.removeTrailingSlash(URI) method.
    * Upgrades to org.apache.commons:commons-lang3:3.7.

version 5.46 (2018-02-04)
    * Updates the SDK to draft-ietf-oauth-mtls-07.
    * Adds new X509CertificateConfirmation class for use in mutual TLS client
      client authentication and certificate-bound access tokens.

version 5.47 (2018-02-04)
    * Adds X509CertificateConfirmation.toJWTClaim method.

version 5.48 (2018-02-09)
    * Adds TokenIntrospectionSuccessResponse.Builder copy constructor.
    * Adds TokenIntrospectionSuccessResponse.getParameters method.
    * Adds TokenIntrospectionSuccessResponse.getStringParameter method.
    * Adds TokenIntrospectionSuccessResponse.getBooleanParameter method.
    * Adds TokenIntrospectionSuccessResponse.getNumberParameter method.
    * Adds TokenIntrospectionSuccessResponse.getStringListParameter method.
    * Adds TokenIntrospectionSuccessResponse.getJSONObjectParameter method.

version 5.49 (2018-02-14)
    * Adds static X509CertificateConfirmation.of(X509Certificate) method.

version 5.50 (2018-02-14)
    * Adds X509CertificateConfirmation.applyTo(JWTClaimsSet) method.
    * Adds static X509CertificateConfirmation.parse(JSONObject) method.
    * Adds static
      X509CertificateConfirmation.parseFromConfirmationJSONObject(JSONObject)
      method.

version 5.51 (2018-02-14)
    * Refactors X509CertificateConfirmation.parse(JSONObject) to avoid
      unnecessary ParseException.

version 5.52 (2018-02-14)
    * BearerAccessToken no longer final, permits extension.

version 5.53 (2018-02-20)
    * Overrides Actor.toString() with toJSONString().
    * Overrides X509CertificateConfirmation.toString() with
      toJSONObject().toJSONString().

version 5.54 (2018-02-23)
    * Updates TokenIntrospectionSuccessResponse to use new
      X509CertificateConfirmation, deprecates old methods.

version 5.55 (2018-03-03)
    * Updates KeyConverter to reflect AsymmetricJWK interface name change in
      Nimbus JOSE+JWT 5.5 (iss #235).

version 5.56 (2018-03-05)
    * Adds UserInfo.getIssuer() and setIssuer(Issuer) methods.
    * Adds UserInfo.getAudience(), setAudience(Audience), and
      setAudience(List<Audience>) methods.
    * Updates the constructor of BearerTokenError to reject error code, error
      description and scope arguments with invalid characters. See RFC 6750,
      section 3.
    * Updates BearerTokenError parsing of WWW-Authenticate to ignore invalid
      error_uri parameters (the URI syntax exception is swallowed).
    * Fixes parsing in BearerTokenError of WWW-Authenticate headers with
      escaped double quotes in the realm parameter.
    * Updates PairwiseSubjectCodec.decode to return Map.Entry instead of Pair
      (breaking change) (iss #231).
    * Removes Apache Commons Lang 3 dependency (iss #231).
    * Removes Apache Commons Collections 4 dependency (iss #232).
    * Bumps Nimbus JOSE+JWT dependency to 5.5+.

version 5.57 (2018-03-22)
    * Adds new URIUtils.stripQueryString method.
    * Fixes AuthorizationRequest and AuthenticationRequest serialisation of
      query parameters in the authorisation endpoint URI (iss #237).

version 5.58 (2018-04-22)
    * Adds new AuthorizationServerMetadata class for representing OAuth 2.0
      Authorisation Server (AS) metadata, see draft-ietf-oauth-discovery-10
      (iss #166).

version 5.59 (2018-04-22)
    * Refactors ACRRequest to enable ACR support checks with OAuth 2.0
      authorisation servers in addition to OpenID providers.

version 5.60 (2018-04-22)
    * Refactors ACRRequest.resolve to accept plain OAuth 2.0 authorisation
      requests.

version 5.61 (2018-04-24)
    * Updates the ClaimsRequest.resolve methods to support plain OAuth 2.0
      authorisation requests.

version 5.62 (2018-05-14)
    * Updates ClientMetadata for draft-ietf-oauth-mtls-08 where the
      mutual_tls_sender_constrained_access_tokens metadata field is renamed to
      tls_client_certificate_bound_access_tokens. Introduces new getter and
      setter, deprecates the old ones (iss #244).
    * Updates AuthorizationServerMetadata for draft-ietf-oauth-mtls-08 where
      the mutual_tls_sender_constrained_access_tokens metadata field is renamed
      to tls_client_certificate_bound_access_tokens. Introduces new getter and
      setter, deprecates the old ones (iss #244).
    * Allows OpenID Connect token responses without an ID token, which may
      occur in token responses to a refresh token grant where the OpenID
      Provider may not issue an ID token (iss #243).

version 5.63 (2018-07-05)
    * Fixes missing default setting of token_endpoint_auth_methods_supported to
      [ "client_secret_basic" ] in AuthorizationServerMetadata.applyDefaults
      (iss #248).
    * Updates reference to OAuth 2.0 Authorization Server Metadata (RFC 8414).

version 5.64 (2018-07-13)
    * Adds Java 6, 7, 8 and 10 build profiles (iss #247).

version 5.64.1 (2018-07-16)
    * Previous release signed with expired GPG key, repeat release with new
      GPG key.

version 5.64.2 (2018-07-18)
    * Fixes pom.xml to include JAR classifies for new build profiles.

version 5.64.3 (2018-08-07)
    * Updates javax Mail API dependency to 1.6.1 (iss #251).

version 5.64.4 (2018-08-20)
    * Removes redundant javax.mail:javax.mail-api:1.6.1 dependency, API
      definition is included in the com.sun.mail:javax.mail implementation (iss
      #253).
    * Fixes jdk6, jdk8 and jdk10 releases (iss #250).

version 6.0 (2018-09-02)
    * Adds experimental support for Resource Indicators for OAuth 2.0
      (draft-ietf-oauth-resource-indicators-00).
    * Adds experimental support for OAuth 2.0 Incremental Authorization
      (draft-ietf-oauth-incremental-authz-00).
    * Updates AuthorizationRequest and AuthenticationRequest to support
      multi-valued query parameters (breaking change).
    * Updates the AuthorizationResponse classes to support multi-valued
      parameters (breaking change).
    * Updates TokenRequest to support multi-valued parameters in the request
      body (breaking change).
    * Updates the AuthorizationGrant classes to support multi-valued parameters
      in the request body (breaking change).
    * Updates HTTPRequest to support multi-valued parameters in the query and
      body (breaking change).
    * Switches com.nimbusds.openid.connect.sdk.op.AuthenticationRequestResolver
      to com.nimbusds.jose.util.ResourceRetriever (breaking change).
    * Updates HTTPRequest and HTTPResponse to support multi-valued HTTP headers
      (breaking change) (iss #252).
    * Removes deprecated com.nimbusds.oauth2.sdk.http.Resource class.
    * Removes deprecated com.nimbusds.oauth2.sdk.http.ResourceRetriever
      interface.
    * Removes deprecated
      com.nimbusds.oauth2.sdk.http.RestrictedResourceRetriever interface.
    * Removes deprecated
      com.nimbusds.oauth2.sdk.http.AbstractRestrictedResourceRetriever class.
    * Removes deprecated
      com.nimbusds.oauth2.sdk.http.DefaultResourceRetriever class.
    * Removes deprecated com.nimbusds.oauth2.sdk.jose.jwk.JWKSource interface.
    * Removes deprecated com.nimbusds.oauth2.sdk.jose.jwk.AbstractJWKSource
      class.
    * Removes deprecated com.nimbusds.oauth2.sdk.jose.jwk.ImmutableJWKSet
      class.
    * Removes deprecated com.nimbusds.oauth2.sdk.jose.jwk.ImmutableClientSecret
      class.
    * Removes deprecated com.nimbusds.oauth2.sdk.jose.jwk.RemoteJWKSet class.
    * Removes deprecated com.nimbusds.oauth2.sdk.jose.jwk.AbstractJWKSelector
      class.
    * Removes deprecated
      com.nimbusds.oauth2.sdk.jose.jwk.JWSVerificationKeySelector class.
    * Removes deprecated
      com.nimbusds.oauth2.sdk.jose.jwk.JWEDecryptionKeySelector class.
    * Removes deprecated com.nimbusds.oauth2.sdk.jose.jwk.KeyConverter class.
    * Removes deprecated
      com.nimbusds.openid.connect.sdk.id.AESBasedPairwiseSubjectCodec class.
    * Upgrades optional OpenSAML dependency to 3.0+ (breaking change for all
      OpenSAML APIs).
    * Updates Nimbus JOSE+JWT to 6.0.1 with Ed25519 and X25519 support.

version 6.0.1 (2018-09-04)
    * Optimises ServletUtils.createHTTPRequest.

version 6.1 (2018-10-22)
    * Adds TokenIntrospectionResponse.toSuccessResponse and toErrorResponse
      helper methods.
    * Updates tests for Nimbus JOSE+JWT 6.1.

version 6.1.1 (2018-10-29)
    * Fixes HTTPRequest.send to properly handle multi-valued headers introduced
      in 6.0 (iss #252).

version 6.2 (2018-11-14)
    * Adds support for Financial-grade API: JWT Secured Authorization Response
      Mode for OAuth 2.0 (JARM), version 2018-11-17. Adds new "query.jwt",
      "fragment.jwt", "form_post.jwt" and "jwt" response_mode constants to the
      ResponseMode class. Extends the AuthorizationServerMetadata classes to
      support advertising of JARM support. Extends the ClientMetadata classes
      to enable registration of JARM parameters. Updates the OAuth 2.0
      AuthorisationResponse classes to support the new "response" parameter for
      JWT-secured responses and their parsing, together with validation. Adds
      new JARMValidator class for validating received OAuth 2.0 authorisation
      responses that are JWT-secured. Adds a new JWTUtils utility class.
    * Adds new static AuthenticationResponseParser.parse(HTTPRequest) method
      for parsing OpenID Connect authentication responses from the a HTTP
      request received at the client redirection (callback) URI. Applies to the
      query, fragment and form_post response modes.
    * Adds new HTTPRequest.getURI method.
    * Removes the self-signed certificate check from the
      ClientAuthenticationVerifier for self_signed_tls_client_auth to enable
      Certificate Authority (CA) signed certificates with registered public key
      (JWK) to pass. Previously only strictly self-signed certificates were
      accepted.
    * Adds X509CertificateUtils.publicKeyMatches(X509Certificate,PublicKey)
      method.

version 6.3 (2018-12-12)
    * Adds new JSONObjectUtils.getJSONObject method accepting default values.
    * Adds new JSONObjectUtils.getStringSet method accepting default values.

version 6.4 (2018-12-15)
    * Adds new JSONObjectUtils.getBoolean method accepting default values.
    * Adds new JSONObjectUtils.getInt method accepting default values.
    * Adds new JSONObjectUtils.getLong method accepting default values.
    * Adds new JSONObjectUtils.getFloat method accepting default values.
    * Adds new JSONObjectUtils.getDouble method accepting default values.
    * Adds new JSONObjectUtils.getNumber method accepting default values.
    * Adds new JSONObjectUtils.getString method accepting default values.
    * Adds new JSONObjectUtils.getEnum method accepting default values.
    * Adds new JSONObjectUtils.getURI method accepting default values.
    * Adds new JSONObjectUtils.getList method accepting default values.
    * Adds new JSONObjectUtils.getStringArray method accepting default values.
    * Adds new JSONObjectUtils.getStringList method accepting default values.

version 6.5 (2018-12-15)
    * Updates the JSONObjectUtils.getXXX with default value to return the
      default value also when a key is found, but its value is null.

version 6.6 (2019-03-19)
    * Adds new com.nimbusds.oauth2.sdk.device package implementing the OAuth
      2.0 Device Authorization Grant (draft-ietf-oauth-device-flow-15).

version 6.6.1 (2019-03-26)
    * Method naming convention fixes in DeviceAuthorizationSuccessResponse.

version 6.7 (2019-03-12)
    * Adds new static IDTokenClaimsSet.parse(net.minidev.json.JSONObject)
      method.

version 6.8 (2019-03-13)
    * Adds new Tokens.toOIDCTokens() method.

version 6.9 (2019-04-23)
    * Adds RequestObjectPOSTRequest, RequestObjectPOSTResponse,
      RequestObjectPOSTSuccessResponse and RequestObjectPOSTErrorResponse for
      dealing with the request object endpoint, as specified in Financial-grade
      API - Part 2: Read and Write API Security Profile, section 7.
    * Adds support for the request_object_endpoint parameter in
      AuthorizationServerMetadata, as defined in Financial-grade API - Part 2:
      Read and Write API Security Profile, section 7.
    * The default value for the AuthorizationServerMetadata field
      request_uri_parameter_supported must be false (whereas it's true for
      OIDCProviderMetadata) (iss #264).
    * Adds new AuthorizationRequest.toJWTClaimsSet() method for returning a
      JSON Web Token (JWT) claims set representation for an OAuth 2.0
      authorisation / OpenID authentication request. Intended for creating
      request objects.
    * Renames TLSClientAuthentication to PKITLSClientAuthentication and
      AbstractTLSClientAuthentication to TLSClientAuthentication.

version 6.10 (2019-05-10)
    * Adds support for The OAuth 2.0 Authorization Framework: JWT Secured
      Authorization Request (JAR) (draft-ietf-oauth-jwsreq-17)
    * Adds new static ResponseMode.resolve method with heuristics to determine
      the requested response mode based on the response_mode and response_type
      parameters.

version 6.11 (2019-05-12)
    * Moves JAR fields from OIDCClientMetadata to ClientMetadata.

version 6.12 (2019-05-13)
    * Moves JAR error codes from OIDCError to OAuth2Error.

version 6.13 (2019-05-15)
    * Adds unmet_authentication_requirements OpenID Connect error code
      specified in OpenID Connect Core Unmet Authentication Requirements 1.0.

version 6.14 (2019-07-18)
    * Updates mTLS support to draft-ietf-oauth-mtls-15.
    * Adds support for new tls_client_auth tls_client_auth_san_dns,
      tls_client_auth_san_uri, tls_client_auth_san_ip and
      tls_client_auth_san_email client metadata parameters.
    * Updates and refactors AuthorizationServerMetadata for
      mtls_endpoint_aliases.
    * Updates PKITLSClientAuthentication to utilise the entire X.509
      certificate.
    * Deprecates ClientX509CertificateBindingVerifier for a new
      PKIClientX509CertificateBindingVerifier interface.
    * Fixes detection of SelfSignedTLSClientAuthentication. Self-signed TLS is
      now chosen with the subject DN matches the root DN. When the PKI method
      is used, the request will have a certificate, but its root DN will be
      null (or at least not equal to the subject DN).

version 6.15 (2019-10-10)
    * Adds "phr" and "phrh" ACR constants from OpenID Connect Extended
      Authentication Profile (EAP) ACR Values 1.0 - draft 00.
    * Adds new static AuthorizationServerMetadata.resolveURL method.
    * Adds new static OIDCProviderMetadata.resolveURL method.
    * Makes the OpenID Connect "prompt" parameter available to plain OAuth 2.0
      requests by pulling it up from AuthenticationRequest to
      AuthorizationRequest.
    * Updates ClaimsRequest to support additional information for a claim.
    * Simplifies ClientAuthentication.parse for self_signed_tls_client_auth to
      not require the issuer DN and subject DN HTTP request metadata / TLS
      headers to be set (iss #272).
    * Bumps Nimbus JOSE+JWT to min 7.9.

version 6.16 (2019-10-10)
    * Pulls client X509Certificate field up to TLSClientAuthentication.

version 6.16.1 (2019-10-11)
    * Reverts behaviour of ClaimsRequest.resolve with custom claims map to
      6.14, custom scope value to claim names expansions always resolved as
      voluntary claims with no additional information (iss #273).

version 6.16.2 (2019-10-12)
    * Fixes ClientAuthentication.parse(HTTPRequest) to return no client
      authentication if a client X.509 certificate is present but no client_id
      parameter. Intended to fix TokenIntrospectionRequest.parse(HTTPRequest)
      with mTLS bearer token as authorisation. Bug introduced in 6.14 (iss
      #274).

version 6.16.3 (2019-10-21)
    * Bumps Nimbus JOSE+JWT to min 8.2 to support ID token "typ" validation
      (iss #275).
    * Fixes BearerAccessToken.parse to not throw ParseException instances with
      messages which include illegal characters according to RFC 6750, section
      3 (iss #276).

version 6.16.4 (2019-10-21)
    * ClientInformationResponse.toHTTPResponse must return HTTP 201 (iss #277).

version 6.16.5 (2019-10-24)
    * Fixes BearerAccessToken.parse(String) to not throw ParseException
      instances with messages which include illegal characters according to RFC
      6750, section 3 (iss #276).

version 6.17 (2019-10-25)
    * Adds support for OAuth 2.0 Pushed Authorization Requests
      (draft-lodderstedt-oauth-par-00), see PushedAuthorizationRequest,
      PushedAuthorizationResponse, PushedAuthorizationSuccessResponse,
      PushedAuthorizationSuccessResponse and
      AuthorizationServerEndpointMetadata classes.
    * Deprecates RequestObjectPOST classes.
    * Updates ErrorObject to support URL-encoded parameters.
    * Adds new AuthenticationRequestDetector utility.

version 6.17.1 (2019-10-27)
    * Updates PushedAuthorizationResponse.parse to treat HTTP status code 200
      as success (in addition to HTTP 201 Created) (iss #279).

version 6.18 (2019-11-03)
    * Updates OAuth 2.0 Pushed Authorization Requests support to
      draft-lodderstedt-oauth-par-01.

version 6.18.1 (2019-11-18)
    * Allow scope=null in access token response (iss #281).

version 6.18.2 (2019-11-30)
    * Adds new parameter to the ClientInformationResponse constructor to
      indicate if the response is for a new client (HTTP status 201) or for a
      retrieved or updated client (HTTP status 200) (iss #282).

version 6.19 (2019-12-04)
    * Updates OIDCProviderMetadata to support OpenID Connect for Identity
      Assurance 1.0 - 08.
    * Adds new DateWithTimeZoneOffset utility class with support for ISO 8601
      formatting and parsing.
    * Adds new SimpleDate utility class with support for ISO 8601 formatting
      and parsing.
    * Adds new secevent.sdk.claims package and TXN claim.
    * Adds new com.nimbusds.openid.connect.sdk.assurance package implementing
      the claims and the verified_claims object from OpenID Connect for
      Identity Assurance 1.0 - 08.
    * Updates UserInfo to support OpenID Connect for Identity Assurance 1.0 -
      08.
    * Factors out a PersonClaims class with common claim getters and setters
      for UserInfo and the claims used in a VerifiedClaimsSet.

version 6.20 (2019-12-04)
    * Adds new IdentityVerification constructor with single evidence.
    * Adds new DateWithTimeZoneOffset constructor with TimeZone argument.

version 6.21 (2019-12-06)
    * Adds support for the OpenID Connect Identity Assurance 1.0 "purpose"
      parameter in AuthenticationRequest.

version 6.21.1 (2019-12-17)
    * Fixes PushedAuthorizationErrorResponse.parse to set the HTTP status code
      in the ErrorObject.

version 6.21.2 (2019-12-17)
    * Renames PAR endpoint getter and setter of
      AuthorizationServerEndpointMetadata to
      {get|set}PushedAuthorizationRequestEndpointURI to fit naming convention
      for endpoints.
    * Deprecates old style request object endpoint getter and setter of
      AuthorizationServerEndpointMetadata.

version 6.22 (2020-01-03)
    * Adds MapUtils.isEmpty utility method.

version 6.23 (2020-01-11)
    * ClaimsRequest supports OpenID Connect eKYC / IdA.
    * Refactors ClaimsRequest.Entry for fluent builder pattern, adds support
      for "purpose" parameter from OpenID Connect eKYC / IdA.

<<<<<<< HEAD
version 7.0 (2020-02-16)
=======
version 7.0 (2020-02-10)
    * Adds new ErrorObject.toHTTPResponse helper method.
>>>>>>> ec01997f
    * Adds new com.nimbusds:content-type:2.0 dependency.
    * Adds new HTTPMessage getEntityContentType, setEntityContentType and
      ensureEntityContentType methods deprecating those that depend on
      javax.mail.internet.ContentType.
    * Makes com.sun.mail:javax.mail optional, use kept only in deprecated API
      calls that depend on it.
    * Deprecates CommonContentTypes and all its constants.
    * Deprecates HTTPMessage.getContentType().
    * Deprecates HTTPMessage.setContentType(javax.mail.internet.ContentType).
    * Deprecates HTTPMessage.ensureContentType().
    * Deprecates HTTPMessage.ensureContentType(javax.mail.internet.ContentType).
<<<<<<< HEAD
    * Fixes LogoutRequest.toHTTPRequest for logout endpoints containing query
      parameters in the URI (iss #285).
    * Cleans up code.

version 7.0.1 (2020-02-21)
    * Fixes LogoutRequest.toURI for logout endpoints containing query
      parameters in the URI (iss 286).

version 7.0.2 (2020-02-21)
    * ClaimsRequest.parse(JSONObject) must not modify the source object (iss
      #287).

version 7.0.3 (2020-02-21)
    * Fixes dependency versions (iss #288, #289).

version 7.1 (2020-02-23)
    * Adds new X509CertificateUtils.generate and generateSelfSigned methods.
    * Adds new TLSUtils utility for creating SSLSocketFactory instances for
      HTTPS requests with a custom key store (for private keys and client X.509
      certificates) and a custom trust store (for server and CA root
      certificates).
    * Upgrades to Nimbus JOSE+JWT 8.8.

version 7.1.1 (2020-02-25)
    * Restores com.sun.mail:javax.mail:1.6.1 as non-optional dependency to
      prevent class loading issues with JSONObjectUtils, HTTPMessage and other
      classes (iss #291).

version 7.2 (2020-03-11)
    * Updates UserInfo for JSON array of "verified_claims" (breaking change).
    * Adds PersonClaims support for "place_of_birth".
    * Updates the classes in the eKYC / Identity Assurance package to the JSON
      schema in the latest draft 09 (breaking change).
    * Adds new VerificationProcess class for type-safe representation of
      "verification_process" in OpenID Connect for Identity Assurance 1.0,
      updates the IdentityVerification class accordingly (breaking change).
    * ClaimsRequest.parse(JSONObject) throws ParseException with
      "invalid_request" OAuth 2.0 error on empty "verified_claims" -> "claims"
      as required by the specification.
    * New DateWithTimeZoneOffset constructor for UTC.

version 7.3 (2020-03-23)
    * Don't output default AuthorizationServerMetadata values for
      request_parameter_supported, request_uri_parameter_supported,
      require_request_uri_registration and
      tls_client_certificate_bound_access_tokens.
    * Don't output default OIDCProviderMetadata values for
      claims_parameter_supported, request_uri_parameter_supported,
      frontchannel_logout_supported and backchannel_logout_supported.
    * The default OIDCProviderMetadata value for request_parameter_supported
      must be false, for request_uri_parameter_supported true (iss #293).
    * Don't output default ClientMetadata value for
      tls_client_certificate_bound_access_tokens.

version 7.4 (2020-04-20)
    * Updates JAR support in AuthorizationRequest and AuthenticationRequest to
      draft-ietf-oauth-jwsreq-21.
    * Restored dep range net.minidev:json-smart:[1.3.1,2.3]
    * Bumps to com.nimbusds:nimbus-jose-jwt:8.14.1
    * Bumps optional OpenSAML dep to 3.4.5
=======
    * Cleans up code.

version 8.0 (2020-04-01)
    * Adds JSONObjectUtils.parseKeepingOrder and
      JSONUtils.parseJSONKeepingOrder methods.
>>>>>>> ec01997f
<|MERGE_RESOLUTION|>--- conflicted
+++ resolved
@@ -1225,12 +1225,7 @@
     * Refactors ClaimsRequest.Entry for fluent builder pattern, adds support
       for "purpose" parameter from OpenID Connect eKYC / IdA.
 
-<<<<<<< HEAD
 version 7.0 (2020-02-16)
-=======
-version 7.0 (2020-02-10)
-    * Adds new ErrorObject.toHTTPResponse helper method.
->>>>>>> ec01997f
     * Adds new com.nimbusds:content-type:2.0 dependency.
     * Adds new HTTPMessage getEntityContentType, setEntityContentType and
       ensureEntityContentType methods deprecating those that depend on
@@ -1242,7 +1237,6 @@
     * Deprecates HTTPMessage.setContentType(javax.mail.internet.ContentType).
     * Deprecates HTTPMessage.ensureContentType().
     * Deprecates HTTPMessage.ensureContentType(javax.mail.internet.ContentType).
-<<<<<<< HEAD
     * Fixes LogoutRequest.toHTTPRequest for logout endpoints containing query
       parameters in the URI (iss #285).
     * Cleans up code.
@@ -1303,10 +1297,11 @@
     * Restored dep range net.minidev:json-smart:[1.3.1,2.3]
     * Bumps to com.nimbusds:nimbus-jose-jwt:8.14.1
     * Bumps optional OpenSAML dep to 3.4.5
-=======
-    * Cleans up code.
-
-version 8.0 (2020-04-01)
+
+version 8.0 (2020-04-29)
+    * Implements OpenID Connect Federation 1.0 in the
+      com.nimbusds.openid.connect.sdk.federation.FederationTypeTest package.
     * Adds JSONObjectUtils.parseKeepingOrder and
       JSONUtils.parseJSONKeepingOrder methods.
->>>>>>> ec01997f
+    * Adds new ErrorObject.toHTTPResponse helper method.
+    * Updates optional BouncyCastle dependency to 1.65.